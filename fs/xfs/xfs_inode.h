--- conflicted
+++ resolved
@@ -429,11 +429,7 @@
 xfs_extlen_t	xfs_get_cowextsz_hint(struct xfs_inode *ip);
 
 int		xfs_dir_ialloc(struct xfs_trans **, struct xfs_inode *, umode_t,
-<<<<<<< HEAD
-			       xfs_nlink_t, dev_t, prid_t, int,
-=======
 			       xfs_nlink_t, dev_t, prid_t,
->>>>>>> 5fa4ec9c
 			       struct xfs_inode **, int *);
 
 /* from xfs_file.c */
