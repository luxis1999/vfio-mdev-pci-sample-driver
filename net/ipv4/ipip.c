/*
 *	Linux NET3:	IP/IP protocol decoder.
 *
 *	Authors:
 *		Sam Lantinga (slouken@cs.ucdavis.edu)  02/01/95
 *
 *	Fixes:
 *		Alan Cox	:	Merged and made usable non modular (its so tiny its silly as
 *					a module taking up 2 pages).
 *		Alan Cox	: 	Fixed bug with 1.3.18 and IPIP not working (now needs to set skb->h.iph)
 *					to keep ip_forward happy.
 *		Alan Cox	:	More fixes for 1.3.21, and firewall fix. Maybe this will work soon 8).
 *		Kai Schulte	:	Fixed #defines for IP_FIREWALL->FIREWALL
 *              David Woodhouse :       Perform some basic ICMP handling.
 *                                      IPIP Routing without decapsulation.
 *              Carlos Picoto   :       GRE over IP support
 *		Alexey Kuznetsov:	Reworked. Really, now it is truncated version of ipv4/ip_gre.c.
 *					I do not want to merge them together.
 *
 *	This program is free software; you can redistribute it and/or
 *	modify it under the terms of the GNU General Public License
 *	as published by the Free Software Foundation; either version
 *	2 of the License, or (at your option) any later version.
 *
 */

/* tunnel.c: an IP tunnel driver

	The purpose of this driver is to provide an IP tunnel through
	which you can tunnel network traffic transparently across subnets.

	This was written by looking at Nick Holloway's dummy driver
	Thanks for the great code!

		-Sam Lantinga	(slouken@cs.ucdavis.edu)  02/01/95

	Minor tweaks:
		Cleaned up the code a little and added some pre-1.3.0 tweaks.
		dev->hard_header/hard_header_len changed to use no headers.
		Comments/bracketing tweaked.
		Made the tunnels use dev->name not tunnel: when error reporting.
		Added tx_dropped stat

		-Alan Cox	(alan@lxorguk.ukuu.org.uk) 21 March 95

	Reworked:
		Changed to tunnel to destination gateway in addition to the
			tunnel's pointopoint address
		Almost completely rewritten
		Note:  There is currently no firewall or ICMP handling done.

		-Sam Lantinga	(slouken@cs.ucdavis.edu) 02/13/96

*/

/* Things I wish I had known when writing the tunnel driver:

	When the tunnel_xmit() function is called, the skb contains the
	packet to be sent (plus a great deal of extra info), and dev
	contains the tunnel device that _we_ are.

	When we are passed a packet, we are expected to fill in the
	source address with our source IP address.

	What is the proper way to allocate, copy and free a buffer?
	After you allocate it, it is a "0 length" chunk of memory
	starting at zero.  If you want to add headers to the buffer
	later, you'll have to call "skb_reserve(skb, amount)" with
	the amount of memory you want reserved.  Then, you call
	"skb_put(skb, amount)" with the amount of space you want in
	the buffer.  skb_put() returns a pointer to the top (#0) of
	that buffer.  skb->len is set to the amount of space you have
	"allocated" with skb_put().  You can then write up to skb->len
	bytes to that buffer.  If you need more, you can call skb_put()
	again with the additional amount of space you need.  You can
	find out how much more space you can allocate by calling
	"skb_tailroom(skb)".
	Now, to add header space, call "skb_push(skb, header_len)".
	This creates space at the beginning of the buffer and returns
	a pointer to this new space.  If later you need to strip a
	header from a buffer, call "skb_pull(skb, header_len)".
	skb_headroom() will return how much space is left at the top
	of the buffer (before the main data).  Remember, this headroom
	space must be reserved before the skb_put() function is called.
	*/

/*
   This version of net/ipv4/ipip.c is cloned of net/ipv4/ip_gre.c

   For comments look at net/ipv4/ip_gre.c --ANK
 */


#include <linux/capability.h>
#include <linux/module.h>
#include <linux/types.h>
#include <linux/kernel.h>
#include <linux/slab.h>
#include <asm/uaccess.h>
#include <linux/skbuff.h>
#include <linux/netdevice.h>
#include <linux/in.h>
#include <linux/tcp.h>
#include <linux/udp.h>
#include <linux/if_arp.h>
#include <linux/mroute.h>
#include <linux/init.h>
#include <linux/netfilter_ipv4.h>
#include <linux/if_ether.h>

#include <net/sock.h>
#include <net/ip.h>
#include <net/icmp.h>
#include <net/ipip.h>
#include <net/inet_ecn.h>
#include <net/xfrm.h>
#include <net/net_namespace.h>
#include <net/netns/generic.h>

#define HASH_SIZE  16
#define HASH(addr) (((__force u32)addr^((__force u32)addr>>4))&0xF)

static int ipip_net_id __read_mostly;
struct ipip_net {
	struct ip_tunnel __rcu *tunnels_r_l[HASH_SIZE];
	struct ip_tunnel __rcu *tunnels_r[HASH_SIZE];
	struct ip_tunnel __rcu *tunnels_l[HASH_SIZE];
	struct ip_tunnel __rcu *tunnels_wc[1];
	struct ip_tunnel __rcu **tunnels[4];

	struct net_device *fb_tunnel_dev;
};

static int ipip_tunnel_init(struct net_device *dev);
static void ipip_tunnel_setup(struct net_device *dev);
static void ipip_dev_free(struct net_device *dev);

/*
 * Locking : hash tables are protected by RCU and RTNL
 */

#define for_each_ip_tunnel_rcu(start) \
	for (t = rcu_dereference(start); t; t = rcu_dereference(t->next))

/* often modified stats are per cpu, other are shared (netdev->stats) */
struct pcpu_tstats {
	unsigned long	rx_packets;
	unsigned long	rx_bytes;
	unsigned long	tx_packets;
	unsigned long	tx_bytes;
};

static struct net_device_stats *ipip_get_stats(struct net_device *dev)
{
	struct pcpu_tstats sum = { 0 };
	int i;

	for_each_possible_cpu(i) {
		const struct pcpu_tstats *tstats = per_cpu_ptr(dev->tstats, i);

		sum.rx_packets += tstats->rx_packets;
		sum.rx_bytes   += tstats->rx_bytes;
		sum.tx_packets += tstats->tx_packets;
		sum.tx_bytes   += tstats->tx_bytes;
	}
	dev->stats.rx_packets = sum.rx_packets;
	dev->stats.rx_bytes   = sum.rx_bytes;
	dev->stats.tx_packets = sum.tx_packets;
	dev->stats.tx_bytes   = sum.tx_bytes;
	return &dev->stats;
}

static struct ip_tunnel * ipip_tunnel_lookup(struct net *net,
		__be32 remote, __be32 local)
{
	unsigned int h0 = HASH(remote);
	unsigned int h1 = HASH(local);
	struct ip_tunnel *t;
	struct ipip_net *ipn = net_generic(net, ipip_net_id);

	for_each_ip_tunnel_rcu(ipn->tunnels_r_l[h0 ^ h1])
		if (local == t->parms.iph.saddr &&
		    remote == t->parms.iph.daddr && (t->dev->flags&IFF_UP))
			return t;

	for_each_ip_tunnel_rcu(ipn->tunnels_r[h0])
		if (remote == t->parms.iph.daddr && (t->dev->flags&IFF_UP))
			return t;

	for_each_ip_tunnel_rcu(ipn->tunnels_l[h1])
		if (local == t->parms.iph.saddr && (t->dev->flags&IFF_UP))
			return t;

	t = rcu_dereference(ipn->tunnels_wc[0]);
	if (t && (t->dev->flags&IFF_UP))
		return t;
	return NULL;
}

static struct ip_tunnel __rcu **__ipip_bucket(struct ipip_net *ipn,
		struct ip_tunnel_parm *parms)
{
	__be32 remote = parms->iph.daddr;
	__be32 local = parms->iph.saddr;
	unsigned int h = 0;
	int prio = 0;

	if (remote) {
		prio |= 2;
		h ^= HASH(remote);
	}
	if (local) {
		prio |= 1;
		h ^= HASH(local);
	}
	return &ipn->tunnels[prio][h];
}

static inline struct ip_tunnel __rcu **ipip_bucket(struct ipip_net *ipn,
		struct ip_tunnel *t)
{
	return __ipip_bucket(ipn, &t->parms);
}

static void ipip_tunnel_unlink(struct ipip_net *ipn, struct ip_tunnel *t)
{
	struct ip_tunnel __rcu **tp;
	struct ip_tunnel *iter;

	for (tp = ipip_bucket(ipn, t);
	     (iter = rtnl_dereference(*tp)) != NULL;
	     tp = &iter->next) {
		if (t == iter) {
			rcu_assign_pointer(*tp, t->next);
			break;
		}
	}
}

static void ipip_tunnel_link(struct ipip_net *ipn, struct ip_tunnel *t)
{
	struct ip_tunnel __rcu **tp = ipip_bucket(ipn, t);

	rcu_assign_pointer(t->next, rtnl_dereference(*tp));
	rcu_assign_pointer(*tp, t);
}

static struct ip_tunnel * ipip_tunnel_locate(struct net *net,
		struct ip_tunnel_parm *parms, int create)
{
	__be32 remote = parms->iph.daddr;
	__be32 local = parms->iph.saddr;
	struct ip_tunnel *t, *nt;
	struct ip_tunnel __rcu **tp;
	struct net_device *dev;
	char name[IFNAMSIZ];
	struct ipip_net *ipn = net_generic(net, ipip_net_id);

	for (tp = __ipip_bucket(ipn, parms);
		 (t = rtnl_dereference(*tp)) != NULL;
		 tp = &t->next) {
		if (local == t->parms.iph.saddr && remote == t->parms.iph.daddr)
			return t;
	}
	if (!create)
		return NULL;

	if (parms->name[0])
		strlcpy(name, parms->name, IFNAMSIZ);
	else
		strcpy(name, "tunl%d");

	dev = alloc_netdev(sizeof(*t), name, ipip_tunnel_setup);
	if (dev == NULL)
		return NULL;

	dev_net_set(dev, net);

	nt = netdev_priv(dev);
	nt->parms = *parms;

	if (ipip_tunnel_init(dev) < 0)
		goto failed_free;

	if (register_netdevice(dev) < 0)
		goto failed_free;

	dev_hold(dev);
	ipip_tunnel_link(ipn, nt);
	return nt;

failed_free:
	ipip_dev_free(dev);
	return NULL;
}

/* called with RTNL */
static void ipip_tunnel_uninit(struct net_device *dev)
{
	struct net *net = dev_net(dev);
	struct ipip_net *ipn = net_generic(net, ipip_net_id);

	if (dev == ipn->fb_tunnel_dev)
		rcu_assign_pointer(ipn->tunnels_wc[0], NULL);
	else
		ipip_tunnel_unlink(ipn, netdev_priv(dev));
	dev_put(dev);
}

static int ipip_err(struct sk_buff *skb, u32 info)
{

/* All the routers (except for Linux) return only
   8 bytes of packet payload. It means, that precise relaying of
   ICMP in the real Internet is absolutely infeasible.
 */
	const struct iphdr *iph = (const struct iphdr *)skb->data;
	const int type = icmp_hdr(skb)->type;
	const int code = icmp_hdr(skb)->code;
	struct ip_tunnel *t;
	int err;

	switch (type) {
	default:
	case ICMP_PARAMETERPROB:
		return 0;

	case ICMP_DEST_UNREACH:
		switch (code) {
		case ICMP_SR_FAILED:
		case ICMP_PORT_UNREACH:
			/* Impossible event. */
			return 0;
		case ICMP_FRAG_NEEDED:
			/* Soft state for pmtu is maintained by IP core. */
			return 0;
		default:
			/* All others are translated to HOST_UNREACH.
			   rfc2003 contains "deep thoughts" about NET_UNREACH,
			   I believe they are just ether pollution. --ANK
			 */
			break;
		}
		break;
	case ICMP_TIME_EXCEEDED:
		if (code != ICMP_EXC_TTL)
			return 0;
		break;
	}

	err = -ENOENT;

	rcu_read_lock();
	t = ipip_tunnel_lookup(dev_net(skb->dev), iph->daddr, iph->saddr);
	if (t == NULL || t->parms.iph.daddr == 0)
		goto out;

	err = 0;
	if (t->parms.iph.ttl == 0 && type == ICMP_TIME_EXCEEDED)
		goto out;

	if (time_before(jiffies, t->err_time + IPTUNNEL_ERR_TIMEO))
		t->err_count++;
	else
		t->err_count = 1;
	t->err_time = jiffies;
out:
	rcu_read_unlock();
	return err;
}

static inline void ipip_ecn_decapsulate(const struct iphdr *outer_iph,
					struct sk_buff *skb)
{
	struct iphdr *inner_iph = ip_hdr(skb);

	if (INET_ECN_is_ce(outer_iph->tos))
		IP_ECN_set_ce(inner_iph);
}

static int ipip_rcv(struct sk_buff *skb)
{
	struct ip_tunnel *tunnel;
	const struct iphdr *iph = ip_hdr(skb);

	rcu_read_lock();
	tunnel = ipip_tunnel_lookup(dev_net(skb->dev), iph->saddr, iph->daddr);
	if (tunnel != NULL) {
		struct pcpu_tstats *tstats;

		if (!xfrm4_policy_check(NULL, XFRM_POLICY_IN, skb)) {
			rcu_read_unlock();
			kfree_skb(skb);
			return 0;
		}

		secpath_reset(skb);

		skb->mac_header = skb->network_header;
		skb_reset_network_header(skb);
		skb->protocol = htons(ETH_P_IP);
		skb->pkt_type = PACKET_HOST;

		tstats = this_cpu_ptr(tunnel->dev->tstats);
		tstats->rx_packets++;
		tstats->rx_bytes += skb->len;

		__skb_tunnel_rx(skb, tunnel->dev);

		ipip_ecn_decapsulate(iph, skb);

		netif_rx(skb);

		rcu_read_unlock();
		return 0;
	}
	rcu_read_unlock();

	return -1;
}

/*
 *	This function assumes it is being called from dev_queue_xmit()
 *	and that skb is filled properly by that function.
 */

static netdev_tx_t ipip_tunnel_xmit(struct sk_buff *skb, struct net_device *dev)
{
	struct ip_tunnel *tunnel = netdev_priv(dev);
	struct pcpu_tstats *tstats;
	const struct iphdr  *tiph = &tunnel->parms.iph;
	u8     tos = tunnel->parms.iph.tos;
	__be16 df = tiph->frag_off;
	struct rtable *rt;     			/* Route to the other host */
	struct net_device *tdev;		/* Device to other host */
	const struct iphdr  *old_iph = ip_hdr(skb);
	struct iphdr  *iph;			/* Our new IP header */
	unsigned int max_headroom;		/* The extra header space needed */
	__be32 dst = tiph->daddr;
	struct flowi4 fl4;
	int    mtu;

	if (skb->protocol != htons(ETH_P_IP))
		goto tx_error;

	if (tos & 1)
		tos = old_iph->tos;

	if (!dst) {
		/* NBMA tunnel */
		if ((rt = skb_rtable(skb)) == NULL) {
			dev->stats.tx_fifo_errors++;
			goto tx_error;
		}
		if ((dst = rt->rt_gateway) == 0)
			goto tx_error_icmp;
	}

<<<<<<< HEAD
	rt = ip_route_output_ports(dev_net(dev), NULL,
=======
	rt = ip_route_output_ports(dev_net(dev), &fl4, NULL,
>>>>>>> d762f438
				   dst, tiph->saddr,
				   0, 0,
				   IPPROTO_IPIP, RT_TOS(tos),
				   tunnel->parms.link);
	if (IS_ERR(rt)) {
		dev->stats.tx_carrier_errors++;
		goto tx_error_icmp;
	}
	tdev = rt->dst.dev;

	if (tdev == dev) {
		ip_rt_put(rt);
		dev->stats.collisions++;
		goto tx_error;
	}

	df |= old_iph->frag_off & htons(IP_DF);

	if (df) {
		mtu = dst_mtu(&rt->dst) - sizeof(struct iphdr);

		if (mtu < 68) {
			dev->stats.collisions++;
			ip_rt_put(rt);
			goto tx_error;
		}

		if (skb_dst(skb))
			skb_dst(skb)->ops->update_pmtu(skb_dst(skb), mtu);

		if ((old_iph->frag_off & htons(IP_DF)) &&
		    mtu < ntohs(old_iph->tot_len)) {
			icmp_send(skb, ICMP_DEST_UNREACH, ICMP_FRAG_NEEDED,
				  htonl(mtu));
			ip_rt_put(rt);
			goto tx_error;
		}
	}

	if (tunnel->err_count > 0) {
		if (time_before(jiffies,
				tunnel->err_time + IPTUNNEL_ERR_TIMEO)) {
			tunnel->err_count--;
			dst_link_failure(skb);
		} else
			tunnel->err_count = 0;
	}

	/*
	 * Okay, now see if we can stuff it in the buffer as-is.
	 */
	max_headroom = (LL_RESERVED_SPACE(tdev)+sizeof(struct iphdr));

	if (skb_headroom(skb) < max_headroom || skb_shared(skb) ||
	    (skb_cloned(skb) && !skb_clone_writable(skb, 0))) {
		struct sk_buff *new_skb = skb_realloc_headroom(skb, max_headroom);
		if (!new_skb) {
			ip_rt_put(rt);
			dev->stats.tx_dropped++;
			dev_kfree_skb(skb);
			return NETDEV_TX_OK;
		}
		if (skb->sk)
			skb_set_owner_w(new_skb, skb->sk);
		dev_kfree_skb(skb);
		skb = new_skb;
		old_iph = ip_hdr(skb);
	}

	skb->transport_header = skb->network_header;
	skb_push(skb, sizeof(struct iphdr));
	skb_reset_network_header(skb);
	memset(&(IPCB(skb)->opt), 0, sizeof(IPCB(skb)->opt));
	IPCB(skb)->flags &= ~(IPSKB_XFRM_TUNNEL_SIZE | IPSKB_XFRM_TRANSFORMED |
			      IPSKB_REROUTED);
	skb_dst_drop(skb);
	skb_dst_set(skb, &rt->dst);

	/*
	 *	Push down and install the IPIP header.
	 */

	iph 			=	ip_hdr(skb);
	iph->version		=	4;
	iph->ihl		=	sizeof(struct iphdr)>>2;
	iph->frag_off		=	df;
	iph->protocol		=	IPPROTO_IPIP;
	iph->tos		=	INET_ECN_encapsulate(tos, old_iph->tos);
	iph->daddr		=	fl4.daddr;
	iph->saddr		=	fl4.saddr;

	if ((iph->ttl = tiph->ttl) == 0)
		iph->ttl	=	old_iph->ttl;

	nf_reset(skb);
	tstats = this_cpu_ptr(dev->tstats);
	__IPTUNNEL_XMIT(tstats, &dev->stats);
	return NETDEV_TX_OK;

tx_error_icmp:
	dst_link_failure(skb);
tx_error:
	dev->stats.tx_errors++;
	dev_kfree_skb(skb);
	return NETDEV_TX_OK;
}

static void ipip_tunnel_bind_dev(struct net_device *dev)
{
	struct net_device *tdev = NULL;
	struct ip_tunnel *tunnel;
	const struct iphdr *iph;

	tunnel = netdev_priv(dev);
	iph = &tunnel->parms.iph;

	if (iph->daddr) {
<<<<<<< HEAD
		struct rtable *rt = ip_route_output_ports(dev_net(dev), NULL,
							  iph->daddr, iph->saddr,
							  0, 0,
							  IPPROTO_IPIP,
							  RT_TOS(iph->tos),
							  tunnel->parms.link);

=======
		struct rtable *rt;
		struct flowi4 fl4;

		rt = ip_route_output_ports(dev_net(dev), &fl4, NULL,
					   iph->daddr, iph->saddr,
					   0, 0,
					   IPPROTO_IPIP,
					   RT_TOS(iph->tos),
					   tunnel->parms.link);
>>>>>>> d762f438
		if (!IS_ERR(rt)) {
			tdev = rt->dst.dev;
			ip_rt_put(rt);
		}
		dev->flags |= IFF_POINTOPOINT;
	}

	if (!tdev && tunnel->parms.link)
		tdev = __dev_get_by_index(dev_net(dev), tunnel->parms.link);

	if (tdev) {
		dev->hard_header_len = tdev->hard_header_len + sizeof(struct iphdr);
		dev->mtu = tdev->mtu - sizeof(struct iphdr);
	}
	dev->iflink = tunnel->parms.link;
}

static int
ipip_tunnel_ioctl (struct net_device *dev, struct ifreq *ifr, int cmd)
{
	int err = 0;
	struct ip_tunnel_parm p;
	struct ip_tunnel *t;
	struct net *net = dev_net(dev);
	struct ipip_net *ipn = net_generic(net, ipip_net_id);

	switch (cmd) {
	case SIOCGETTUNNEL:
		t = NULL;
		if (dev == ipn->fb_tunnel_dev) {
			if (copy_from_user(&p, ifr->ifr_ifru.ifru_data, sizeof(p))) {
				err = -EFAULT;
				break;
			}
			t = ipip_tunnel_locate(net, &p, 0);
		}
		if (t == NULL)
			t = netdev_priv(dev);
		memcpy(&p, &t->parms, sizeof(p));
		if (copy_to_user(ifr->ifr_ifru.ifru_data, &p, sizeof(p)))
			err = -EFAULT;
		break;

	case SIOCADDTUNNEL:
	case SIOCCHGTUNNEL:
		err = -EPERM;
		if (!capable(CAP_NET_ADMIN))
			goto done;

		err = -EFAULT;
		if (copy_from_user(&p, ifr->ifr_ifru.ifru_data, sizeof(p)))
			goto done;

		err = -EINVAL;
		if (p.iph.version != 4 || p.iph.protocol != IPPROTO_IPIP ||
		    p.iph.ihl != 5 || (p.iph.frag_off&htons(~IP_DF)))
			goto done;
		if (p.iph.ttl)
			p.iph.frag_off |= htons(IP_DF);

		t = ipip_tunnel_locate(net, &p, cmd == SIOCADDTUNNEL);

		if (dev != ipn->fb_tunnel_dev && cmd == SIOCCHGTUNNEL) {
			if (t != NULL) {
				if (t->dev != dev) {
					err = -EEXIST;
					break;
				}
			} else {
				if (((dev->flags&IFF_POINTOPOINT) && !p.iph.daddr) ||
				    (!(dev->flags&IFF_POINTOPOINT) && p.iph.daddr)) {
					err = -EINVAL;
					break;
				}
				t = netdev_priv(dev);
				ipip_tunnel_unlink(ipn, t);
				synchronize_net();
				t->parms.iph.saddr = p.iph.saddr;
				t->parms.iph.daddr = p.iph.daddr;
				memcpy(dev->dev_addr, &p.iph.saddr, 4);
				memcpy(dev->broadcast, &p.iph.daddr, 4);
				ipip_tunnel_link(ipn, t);
				netdev_state_change(dev);
			}
		}

		if (t) {
			err = 0;
			if (cmd == SIOCCHGTUNNEL) {
				t->parms.iph.ttl = p.iph.ttl;
				t->parms.iph.tos = p.iph.tos;
				t->parms.iph.frag_off = p.iph.frag_off;
				if (t->parms.link != p.link) {
					t->parms.link = p.link;
					ipip_tunnel_bind_dev(dev);
					netdev_state_change(dev);
				}
			}
			if (copy_to_user(ifr->ifr_ifru.ifru_data, &t->parms, sizeof(p)))
				err = -EFAULT;
		} else
			err = (cmd == SIOCADDTUNNEL ? -ENOBUFS : -ENOENT);
		break;

	case SIOCDELTUNNEL:
		err = -EPERM;
		if (!capable(CAP_NET_ADMIN))
			goto done;

		if (dev == ipn->fb_tunnel_dev) {
			err = -EFAULT;
			if (copy_from_user(&p, ifr->ifr_ifru.ifru_data, sizeof(p)))
				goto done;
			err = -ENOENT;
			if ((t = ipip_tunnel_locate(net, &p, 0)) == NULL)
				goto done;
			err = -EPERM;
			if (t->dev == ipn->fb_tunnel_dev)
				goto done;
			dev = t->dev;
		}
		unregister_netdevice(dev);
		err = 0;
		break;

	default:
		err = -EINVAL;
	}

done:
	return err;
}

static int ipip_tunnel_change_mtu(struct net_device *dev, int new_mtu)
{
	if (new_mtu < 68 || new_mtu > 0xFFF8 - sizeof(struct iphdr))
		return -EINVAL;
	dev->mtu = new_mtu;
	return 0;
}

static const struct net_device_ops ipip_netdev_ops = {
	.ndo_uninit	= ipip_tunnel_uninit,
	.ndo_start_xmit	= ipip_tunnel_xmit,
	.ndo_do_ioctl	= ipip_tunnel_ioctl,
	.ndo_change_mtu	= ipip_tunnel_change_mtu,
	.ndo_get_stats  = ipip_get_stats,
};

static void ipip_dev_free(struct net_device *dev)
{
	free_percpu(dev->tstats);
	free_netdev(dev);
}

static void ipip_tunnel_setup(struct net_device *dev)
{
	dev->netdev_ops		= &ipip_netdev_ops;
	dev->destructor		= ipip_dev_free;

	dev->type		= ARPHRD_TUNNEL;
	dev->hard_header_len 	= LL_MAX_HEADER + sizeof(struct iphdr);
	dev->mtu		= ETH_DATA_LEN - sizeof(struct iphdr);
	dev->flags		= IFF_NOARP;
	dev->iflink		= 0;
	dev->addr_len		= 4;
	dev->features		|= NETIF_F_NETNS_LOCAL;
	dev->features		|= NETIF_F_LLTX;
	dev->priv_flags		&= ~IFF_XMIT_DST_RELEASE;
}

static int ipip_tunnel_init(struct net_device *dev)
{
	struct ip_tunnel *tunnel = netdev_priv(dev);

	tunnel->dev = dev;
	strcpy(tunnel->parms.name, dev->name);

	memcpy(dev->dev_addr, &tunnel->parms.iph.saddr, 4);
	memcpy(dev->broadcast, &tunnel->parms.iph.daddr, 4);

	ipip_tunnel_bind_dev(dev);

	dev->tstats = alloc_percpu(struct pcpu_tstats);
	if (!dev->tstats)
		return -ENOMEM;

	return 0;
}

static int __net_init ipip_fb_tunnel_init(struct net_device *dev)
{
	struct ip_tunnel *tunnel = netdev_priv(dev);
	struct iphdr *iph = &tunnel->parms.iph;
	struct ipip_net *ipn = net_generic(dev_net(dev), ipip_net_id);

	tunnel->dev = dev;
	strcpy(tunnel->parms.name, dev->name);

	iph->version		= 4;
	iph->protocol		= IPPROTO_IPIP;
	iph->ihl		= 5;

	dev->tstats = alloc_percpu(struct pcpu_tstats);
	if (!dev->tstats)
		return -ENOMEM;

	dev_hold(dev);
	rcu_assign_pointer(ipn->tunnels_wc[0], tunnel);
	return 0;
}

static struct xfrm_tunnel ipip_handler __read_mostly = {
	.handler	=	ipip_rcv,
	.err_handler	=	ipip_err,
	.priority	=	1,
};

static const char banner[] __initconst =
	KERN_INFO "IPv4 over IPv4 tunneling driver\n";

static void ipip_destroy_tunnels(struct ipip_net *ipn, struct list_head *head)
{
	int prio;

	for (prio = 1; prio < 4; prio++) {
		int h;
		for (h = 0; h < HASH_SIZE; h++) {
			struct ip_tunnel *t;

			t = rtnl_dereference(ipn->tunnels[prio][h]);
			while (t != NULL) {
				unregister_netdevice_queue(t->dev, head);
				t = rtnl_dereference(t->next);
			}
		}
	}
}

static int __net_init ipip_init_net(struct net *net)
{
	struct ipip_net *ipn = net_generic(net, ipip_net_id);
	int err;

	ipn->tunnels[0] = ipn->tunnels_wc;
	ipn->tunnels[1] = ipn->tunnels_l;
	ipn->tunnels[2] = ipn->tunnels_r;
	ipn->tunnels[3] = ipn->tunnels_r_l;

	ipn->fb_tunnel_dev = alloc_netdev(sizeof(struct ip_tunnel),
					   "tunl0",
					   ipip_tunnel_setup);
	if (!ipn->fb_tunnel_dev) {
		err = -ENOMEM;
		goto err_alloc_dev;
	}
	dev_net_set(ipn->fb_tunnel_dev, net);

	err = ipip_fb_tunnel_init(ipn->fb_tunnel_dev);
	if (err)
		goto err_reg_dev;

	if ((err = register_netdev(ipn->fb_tunnel_dev)))
		goto err_reg_dev;

	return 0;

err_reg_dev:
	ipip_dev_free(ipn->fb_tunnel_dev);
err_alloc_dev:
	/* nothing */
	return err;
}

static void __net_exit ipip_exit_net(struct net *net)
{
	struct ipip_net *ipn = net_generic(net, ipip_net_id);
	LIST_HEAD(list);

	rtnl_lock();
	ipip_destroy_tunnels(ipn, &list);
	unregister_netdevice_queue(ipn->fb_tunnel_dev, &list);
	unregister_netdevice_many(&list);
	rtnl_unlock();
}

static struct pernet_operations ipip_net_ops = {
	.init = ipip_init_net,
	.exit = ipip_exit_net,
	.id   = &ipip_net_id,
	.size = sizeof(struct ipip_net),
};

static int __init ipip_init(void)
{
	int err;

	printk(banner);

	err = register_pernet_device(&ipip_net_ops);
	if (err < 0)
		return err;
	err = xfrm4_tunnel_register(&ipip_handler, AF_INET);
	if (err < 0) {
		unregister_pernet_device(&ipip_net_ops);
		printk(KERN_INFO "ipip init: can't register tunnel\n");
	}
	return err;
}

static void __exit ipip_fini(void)
{
	if (xfrm4_tunnel_deregister(&ipip_handler, AF_INET))
		printk(KERN_INFO "ipip close: can't deregister tunnel\n");

	unregister_pernet_device(&ipip_net_ops);
}

module_init(ipip_init);
module_exit(ipip_fini);
MODULE_LICENSE("GPL");
MODULE_ALIAS_NETDEV("tunl0");<|MERGE_RESOLUTION|>--- conflicted
+++ resolved
@@ -456,11 +456,7 @@
 			goto tx_error_icmp;
 	}
 
-<<<<<<< HEAD
-	rt = ip_route_output_ports(dev_net(dev), NULL,
-=======
 	rt = ip_route_output_ports(dev_net(dev), &fl4, NULL,
->>>>>>> d762f438
 				   dst, tiph->saddr,
 				   0, 0,
 				   IPPROTO_IPIP, RT_TOS(tos),
@@ -578,15 +574,6 @@
 	iph = &tunnel->parms.iph;
 
 	if (iph->daddr) {
-<<<<<<< HEAD
-		struct rtable *rt = ip_route_output_ports(dev_net(dev), NULL,
-							  iph->daddr, iph->saddr,
-							  0, 0,
-							  IPPROTO_IPIP,
-							  RT_TOS(iph->tos),
-							  tunnel->parms.link);
-
-=======
 		struct rtable *rt;
 		struct flowi4 fl4;
 
@@ -596,7 +583,6 @@
 					   IPPROTO_IPIP,
 					   RT_TOS(iph->tos),
 					   tunnel->parms.link);
->>>>>>> d762f438
 		if (!IS_ERR(rt)) {
 			tdev = rt->dst.dev;
 			ip_rt_put(rt);
