--- conflicted
+++ resolved
@@ -5,11 +5,8 @@
 #include <pthread.h>
 #include "callchain.h"
 #include "header.h"
-<<<<<<< HEAD
+#include "color.h"
 #include "ui/progress.h"
-=======
-#include "color.h"
->>>>>>> cd657187
 
 extern struct callchain_param callchain_param;
 
