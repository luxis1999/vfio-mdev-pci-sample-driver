--- conflicted
+++ resolved
@@ -85,10 +85,6 @@
 	phy-handle = <&ext_rgmii_phy>;
 	phy-mode = "rgmii";
 
-<<<<<<< HEAD
-	allwinner,leds-active-low;
-=======
->>>>>>> 661e50bc
 	status = "okay";
 };
 
