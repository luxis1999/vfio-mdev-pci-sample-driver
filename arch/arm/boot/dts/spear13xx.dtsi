--- conflicted
+++ resolved
@@ -73,7 +73,7 @@
 				400000
 				500000
 				600000 >;
-		status = "disable";
+		status = "disabled";
 	};
 
 	ahb {
@@ -127,12 +127,7 @@
 				      0 21 0x4
 				      0 22 0x4
 				      0 23 0x4>;
-<<<<<<< HEAD
-			st,ale-off = <0x20000>;
-			st,cle-off = <0x10000>;
 			st,mode = <2>;
-=======
->>>>>>> d4d4f1bf
 			status = "disabled";
 		};
 
@@ -149,7 +144,7 @@
 			compatible = "st,pcm-audio";
 			#address-cells = <0>;
 			#size-cells = <0>;
-			status = "disable";
+			status = "disabled";
 		};
 
 		smi: flash@ea000000 {
