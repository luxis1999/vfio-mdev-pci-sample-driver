config ARM
	bool
	default y
	select ARCH_BINFMT_ELF_RANDOMIZE_PIE
	select ARCH_HAS_ATOMIC64_DEC_IF_POSITIVE
	select ARCH_HAS_TICK_BROADCAST if GENERIC_CLOCKEVENTS_BROADCAST
	select ARCH_HAVE_CUSTOM_GPIO_H
	select ARCH_WANT_IPC_PARSE_VERSION
	select BUILDTIME_EXTABLE_SORT if MMU
	select CLONE_BACKWARDS
	select CPU_PM if (SUSPEND || CPU_IDLE)
	select DCACHE_WORD_ACCESS if (CPU_V6 || CPU_V6K || CPU_V7) && !CPU_BIG_ENDIAN && MMU
	select GENERIC_ATOMIC64 if (CPU_V7M || CPU_V6 || !CPU_32v6K || !AEABI)
	select GENERIC_CLOCKEVENTS_BROADCAST if SMP
	select GENERIC_IDLE_POLL_SETUP
	select GENERIC_IRQ_PROBE
	select GENERIC_IRQ_SHOW
	select GENERIC_PCI_IOMAP
	select GENERIC_SCHED_CLOCK
	select GENERIC_SMP_IDLE_THREAD
	select GENERIC_STRNCPY_FROM_USER
	select GENERIC_STRNLEN_USER
	select HARDIRQS_SW_RESEND
	select HAVE_ARCH_JUMP_LABEL if !XIP_KERNEL
	select HAVE_ARCH_KGDB
	select HAVE_ARCH_SECCOMP_FILTER
	select HAVE_ARCH_TRACEHOOK
	select HAVE_BPF_JIT
	select HAVE_CONTEXT_TRACKING
	select HAVE_C_RECORDMCOUNT
	select HAVE_DEBUG_KMEMLEAK
	select HAVE_DMA_API_DEBUG
	select HAVE_DMA_ATTRS
	select HAVE_DMA_CONTIGUOUS if MMU
	select HAVE_DYNAMIC_FTRACE if (!XIP_KERNEL)
	select HAVE_FTRACE_MCOUNT_RECORD if (!XIP_KERNEL)
	select HAVE_FUNCTION_GRAPH_TRACER if (!THUMB2_KERNEL)
	select HAVE_FUNCTION_TRACER if (!XIP_KERNEL)
	select HAVE_GENERIC_DMA_COHERENT
	select HAVE_HW_BREAKPOINT if (PERF_EVENTS && (CPU_V6 || CPU_V6K || CPU_V7))
	select HAVE_IDE if PCI || ISA || PCMCIA
	select HAVE_IRQ_TIME_ACCOUNTING
	select HAVE_KERNEL_GZIP
	select HAVE_KERNEL_LZ4
	select HAVE_KERNEL_LZMA
	select HAVE_KERNEL_LZO
	select HAVE_KERNEL_XZ
	select HAVE_KPROBES if !XIP_KERNEL
	select HAVE_KRETPROBES if (HAVE_KPROBES)
	select HAVE_MEMBLOCK
	select HAVE_MOD_ARCH_SPECIFIC if ARM_UNWIND
	select HAVE_OPROFILE if (HAVE_PERF_EVENTS)
	select HAVE_PERF_EVENTS
	select HAVE_REGS_AND_STACK_ACCESS_API
	select HAVE_SYSCALL_TRACEPOINTS
	select HAVE_UID16
	select HAVE_VIRT_CPU_ACCOUNTING_GEN
	select IRQ_FORCED_THREADING
	select KTIME_SCALAR
	select MODULES_USE_ELF_REL
	select OLD_SIGACTION
	select OLD_SIGSUSPEND3
	select PERF_USE_VMALLOC
	select RTC_LIB
	select SYS_SUPPORTS_APM_EMULATION
	# Above selects are sorted alphabetically; please add new ones
	# according to that.  Thanks.
	help
	  The ARM series is a line of low-power-consumption RISC chip designs
	  licensed by ARM Ltd and targeted at embedded applications and
	  handhelds such as the Compaq IPAQ.  ARM-based PCs are no longer
	  manufactured, but legacy ARM-based PC hardware remains popular in
	  Europe.  There is an ARM Linux project with a web page at
	  <http://www.arm.linux.org.uk/>.

config ARM_HAS_SG_CHAIN
	bool

config NEED_SG_DMA_LENGTH
	bool

config ARM_DMA_USE_IOMMU
	bool
	select ARM_HAS_SG_CHAIN
	select NEED_SG_DMA_LENGTH

if ARM_DMA_USE_IOMMU

config ARM_DMA_IOMMU_ALIGNMENT
	int "Maximum PAGE_SIZE order of alignment for DMA IOMMU buffers"
	range 4 9
	default 8
	help
	  DMA mapping framework by default aligns all buffers to the smallest
	  PAGE_SIZE order which is greater than or equal to the requested buffer
	  size. This works well for buffers up to a few hundreds kilobytes, but
	  for larger buffers it just a waste of address space. Drivers which has
	  relatively small addressing window (like 64Mib) might run out of
	  virtual space with just a few allocations.

	  With this parameter you can specify the maximum PAGE_SIZE order for
	  DMA IOMMU buffers. Larger buffers will be aligned only to this
	  specified order. The order is expressed as a power of two multiplied
	  by the PAGE_SIZE.

endif

config HAVE_PWM
	bool

config MIGHT_HAVE_PCI
	bool

config SYS_SUPPORTS_APM_EMULATION
	bool

config HAVE_TCM
	bool
	select GENERIC_ALLOCATOR

config HAVE_PROC_CPU
	bool

config NO_IOPORT
	bool

config EISA
	bool
	---help---
	  The Extended Industry Standard Architecture (EISA) bus was
	  developed as an open alternative to the IBM MicroChannel bus.

	  The EISA bus provided some of the features of the IBM MicroChannel
	  bus while maintaining backward compatibility with cards made for
	  the older ISA bus.  The EISA bus saw limited use between 1988 and
	  1995 when it was made obsolete by the PCI bus.

	  Say Y here if you are building a kernel for an EISA-based machine.

	  Otherwise, say N.

config SBUS
	bool

config STACKTRACE_SUPPORT
	bool
	default y

config HAVE_LATENCYTOP_SUPPORT
	bool
	depends on !SMP
	default y

config LOCKDEP_SUPPORT
	bool
	default y

config TRACE_IRQFLAGS_SUPPORT
	bool
	default y

config RWSEM_GENERIC_SPINLOCK
	bool
	default y

config RWSEM_XCHGADD_ALGORITHM
	bool

config ARCH_HAS_ILOG2_U32
	bool

config ARCH_HAS_ILOG2_U64
	bool

config ARCH_HAS_CPUFREQ
	bool
	help
	  Internal node to signify that the ARCH has CPUFREQ support
	  and that the relevant menu configurations are displayed for
	  it.

config ARCH_HAS_BANDGAP
	bool

config GENERIC_HWEIGHT
	bool
	default y

config GENERIC_CALIBRATE_DELAY
	bool
	default y

config ARCH_MAY_HAVE_PC_FDC
	bool

config ZONE_DMA
	bool

config NEED_DMA_MAP_STATE
       def_bool y

config ARCH_HAS_DMA_SET_COHERENT_MASK
	bool

config GENERIC_ISA_DMA
	bool

config FIQ
	bool

config NEED_RET_TO_USER
	bool

config ARCH_MTD_XIP
	bool

config VECTORS_BASE
	hex
	default 0xffff0000 if MMU || CPU_HIGH_VECTOR
	default DRAM_BASE if REMAP_VECTORS_TO_RAM
	default 0x00000000
	help
	  The base address of exception vectors.  This must be two pages
	  in size.

config ARM_PATCH_PHYS_VIRT
	bool "Patch physical to virtual translations at runtime" if EMBEDDED
	default y
	depends on !XIP_KERNEL && MMU
	depends on !ARCH_REALVIEW || !SPARSEMEM
	help
	  Patch phys-to-virt and virt-to-phys translation functions at
	  boot and module load time according to the position of the
	  kernel in system memory.

	  This can only be used with non-XIP MMU kernels where the base
	  of physical memory is at a 16MB boundary.

	  Only disable this option if you know that you do not require
	  this feature (eg, building a kernel for a single machine) and
	  you need to shrink the kernel to the minimal size.

config NEED_MACH_GPIO_H
	bool
	help
	  Select this when mach/gpio.h is required to provide special
	  definitions for this platform. The need for mach/gpio.h should
	  be avoided when possible.

config NEED_MACH_IO_H
	bool
	help
	  Select this when mach/io.h is required to provide special
	  definitions for this platform.  The need for mach/io.h should
	  be avoided when possible.

config NEED_MACH_MEMORY_H
	bool
	help
	  Select this when mach/memory.h is required to provide special
	  definitions for this platform.  The need for mach/memory.h should
	  be avoided when possible.

config PHYS_OFFSET
	hex "Physical address of main memory" if MMU
	depends on !ARM_PATCH_PHYS_VIRT && !NEED_MACH_MEMORY_H
	default DRAM_BASE if !MMU
	help
	  Please provide the physical address corresponding to the
	  location of main memory in your system.

config GENERIC_BUG
	def_bool y
	depends on BUG

source "init/Kconfig"

source "kernel/Kconfig.freezer"

menu "System Type"

config MMU
	bool "MMU-based Paged Memory Management Support"
	default y
	help
	  Select if you want MMU-based virtualised addressing space
	  support by paged memory management. If unsure, say 'Y'.

#
# The "ARM system type" choice list is ordered alphabetically by option
# text.  Please add new entries in the option alphabetic order.
#
choice
	prompt "ARM system type"
	default ARCH_VERSATILE if !MMU
	default ARCH_MULTIPLATFORM if MMU

config ARCH_MULTIPLATFORM
	bool "Allow multiple platforms to be selected"
	depends on MMU
	select ARM_PATCH_PHYS_VIRT
	select AUTO_ZRELADDR
	select COMMON_CLK
	select MULTI_IRQ_HANDLER
	select SPARSE_IRQ
	select USE_OF

config ARCH_INTEGRATOR
	bool "ARM Ltd. Integrator family"
	select ARCH_HAS_CPUFREQ
	select ARM_AMBA
	select COMMON_CLK
	select COMMON_CLK_VERSATILE
	select GENERIC_CLOCKEVENTS
	select HAVE_TCM
	select ICST
	select MULTI_IRQ_HANDLER
	select NEED_MACH_MEMORY_H
	select PLAT_VERSATILE
	select SPARSE_IRQ
	select USE_OF
	select VERSATILE_FPGA_IRQ
	help
	  Support for ARM's Integrator platform.

config ARCH_REALVIEW
	bool "ARM Ltd. RealView family"
	select ARCH_WANT_OPTIONAL_GPIOLIB
	select ARM_AMBA
	select ARM_TIMER_SP804
	select COMMON_CLK
	select COMMON_CLK_VERSATILE
	select GENERIC_CLOCKEVENTS
	select GPIO_PL061 if GPIOLIB
	select ICST
	select NEED_MACH_MEMORY_H
	select PLAT_VERSATILE
	select PLAT_VERSATILE_CLCD
	help
	  This enables support for ARM Ltd RealView boards.

config ARCH_VERSATILE
	bool "ARM Ltd. Versatile family"
	select ARCH_WANT_OPTIONAL_GPIOLIB
	select ARM_AMBA
	select ARM_TIMER_SP804
	select ARM_VIC
	select CLKDEV_LOOKUP
	select GENERIC_CLOCKEVENTS
	select HAVE_MACH_CLKDEV
	select ICST
	select PLAT_VERSATILE
	select PLAT_VERSATILE_CLCD
	select PLAT_VERSATILE_CLOCK
	select VERSATILE_FPGA_IRQ
	help
	  This enables support for ARM Ltd Versatile board.

config ARCH_AT91
	bool "Atmel AT91"
	select ARCH_REQUIRE_GPIOLIB
	select CLKDEV_LOOKUP
	select IRQ_DOMAIN
	select NEED_MACH_GPIO_H
	select NEED_MACH_IO_H if PCCARD
	select PINCTRL
	select PINCTRL_AT91 if USE_OF
	help
	  This enables support for systems based on Atmel
	  AT91RM9200 and AT91SAM9* processors.

config ARCH_CLPS711X
	bool "Cirrus Logic CLPS711x/EP721x/EP731x-based"
	select ARCH_REQUIRE_GPIOLIB
	select AUTO_ZRELADDR
	select CLKSRC_MMIO
	select COMMON_CLK
	select CPU_ARM720T
	select GENERIC_CLOCKEVENTS
	select MFD_SYSCON
	select MULTI_IRQ_HANDLER
	select SPARSE_IRQ
	help
	  Support for Cirrus Logic 711x/721x/731x based boards.

config ARCH_GEMINI
	bool "Cortina Systems Gemini"
	select ARCH_REQUIRE_GPIOLIB
	select CLKSRC_MMIO
	select CPU_FA526
<<<<<<< HEAD
	select GENERIC_CLOCKEVENTS
	select NEED_MACH_GPIO_H
=======
>>>>>>> 99357127
	help
	  Support for the Cortina Systems Gemini family SoCs

config ARCH_EBSA110
	bool "EBSA-110"
	select ARCH_USES_GETTIMEOFFSET
	select CPU_SA110
	select ISA
	select NEED_MACH_IO_H
	select NEED_MACH_MEMORY_H
	select NO_IOPORT
	help
	  This is an evaluation board for the StrongARM processor available
	  from Digital. It has limited hardware on-board, including an
	  Ethernet interface, two PCMCIA sockets, two serial ports and a
	  parallel port.

config ARCH_EP93XX
	bool "EP93xx-based"
	select ARCH_HAS_HOLES_MEMORYMODEL
	select ARCH_REQUIRE_GPIOLIB
	select ARCH_USES_GETTIMEOFFSET
	select ARM_AMBA
	select ARM_VIC
	select CLKDEV_LOOKUP
	select CPU_ARM920T
	select NEED_MACH_MEMORY_H
	help
	  This enables support for the Cirrus EP93xx series of CPUs.

config ARCH_FOOTBRIDGE
	bool "FootBridge"
	select CPU_SA110
	select FOOTBRIDGE
	select GENERIC_CLOCKEVENTS
	select HAVE_IDE
	select NEED_MACH_IO_H if !MMU
	select NEED_MACH_MEMORY_H
	help
	  Support for systems based on the DC21285 companion chip
	  ("FootBridge"), such as the Simtec CATS and the Rebel NetWinder.

config ARCH_NETX
	bool "Hilscher NetX based"
	select ARM_VIC
	select CLKSRC_MMIO
	select CPU_ARM926T
	select GENERIC_CLOCKEVENTS
	help
	  This enables support for systems based on the Hilscher NetX Soc

config ARCH_IOP13XX
	bool "IOP13xx-based"
	depends on MMU
	select CPU_XSC3
	select NEED_MACH_MEMORY_H
	select NEED_RET_TO_USER
	select PCI
	select PLAT_IOP
	select VMSPLIT_1G
	help
	  Support for Intel's IOP13XX (XScale) family of processors.

config ARCH_IOP32X
	bool "IOP32x-based"
	depends on MMU
	select ARCH_REQUIRE_GPIOLIB
	select CPU_XSCALE
	select GPIO_IOP
	select NEED_RET_TO_USER
	select PCI
	select PLAT_IOP
	help
	  Support for Intel's 80219 and IOP32X (XScale) family of
	  processors.

config ARCH_IOP33X
	bool "IOP33x-based"
	depends on MMU
	select ARCH_REQUIRE_GPIOLIB
	select CPU_XSCALE
	select GPIO_IOP
	select NEED_RET_TO_USER
	select PCI
	select PLAT_IOP
	help
	  Support for Intel's IOP33X (XScale) family of processors.

config ARCH_IXP4XX
	bool "IXP4xx-based"
	depends on MMU
	select ARCH_HAS_DMA_SET_COHERENT_MASK
	select ARCH_REQUIRE_GPIOLIB
	select CLKSRC_MMIO
	select CPU_XSCALE
	select DMABOUNCE if PCI
	select GENERIC_CLOCKEVENTS
	select MIGHT_HAVE_PCI
	select NEED_MACH_IO_H
	select USB_EHCI_BIG_ENDIAN_DESC
	select USB_EHCI_BIG_ENDIAN_MMIO
	help
	  Support for Intel's IXP4XX (XScale) family of processors.

config ARCH_DOVE
	bool "Marvell Dove"
	select ARCH_REQUIRE_GPIOLIB
	select CPU_PJ4
	select GENERIC_CLOCKEVENTS
	select MIGHT_HAVE_PCI
	select MVEBU_MBUS
	select PINCTRL
	select PINCTRL_DOVE
	select PLAT_ORION_LEGACY
	select USB_ARCH_HAS_EHCI
	help
	  Support for the Marvell Dove SoC 88AP510

config ARCH_KIRKWOOD
	bool "Marvell Kirkwood"
	select ARCH_HAS_CPUFREQ
	select ARCH_REQUIRE_GPIOLIB
	select CPU_FEROCEON
	select GENERIC_CLOCKEVENTS
	select MVEBU_MBUS
	select PCI
	select PCI_QUIRKS
	select PINCTRL
	select PINCTRL_KIRKWOOD
	select PLAT_ORION_LEGACY
	help
	  Support for the following Marvell Kirkwood series SoCs:
	  88F6180, 88F6192 and 88F6281.

config ARCH_MV78XX0
	bool "Marvell MV78xx0"
	select ARCH_REQUIRE_GPIOLIB
	select CPU_FEROCEON
	select GENERIC_CLOCKEVENTS
	select MVEBU_MBUS
	select PCI
	select PLAT_ORION_LEGACY
	help
	  Support for the following Marvell MV78xx0 series SoCs:
	  MV781x0, MV782x0.

config ARCH_ORION5X
	bool "Marvell Orion"
	depends on MMU
	select ARCH_REQUIRE_GPIOLIB
	select CPU_FEROCEON
	select GENERIC_CLOCKEVENTS
	select MVEBU_MBUS
	select PCI
	select PLAT_ORION_LEGACY
	help
	  Support for the following Marvell Orion 5x series SoCs:
	  Orion-1 (5181), Orion-VoIP (5181L), Orion-NAS (5182),
	  Orion-2 (5281), Orion-1-90 (6183).

config ARCH_MMP
	bool "Marvell PXA168/910/MMP2"
	depends on MMU
	select ARCH_REQUIRE_GPIOLIB
	select CLKDEV_LOOKUP
	select GENERIC_ALLOCATOR
	select GENERIC_CLOCKEVENTS
	select GPIO_PXA
	select IRQ_DOMAIN
	select MULTI_IRQ_HANDLER
	select PINCTRL
	select PLAT_PXA
	select SPARSE_IRQ
	help
	  Support for Marvell's PXA168/PXA910(MMP) and MMP2 processor line.

config ARCH_KS8695
	bool "Micrel/Kendin KS8695"
	select ARCH_REQUIRE_GPIOLIB
	select CLKSRC_MMIO
	select CPU_ARM922T
	select GENERIC_CLOCKEVENTS
	select NEED_MACH_MEMORY_H
	help
	  Support for Micrel/Kendin KS8695 "Centaur" (ARM922T) based
	  System-on-Chip devices.

config ARCH_W90X900
	bool "Nuvoton W90X900 CPU"
	select ARCH_REQUIRE_GPIOLIB
	select CLKDEV_LOOKUP
	select CLKSRC_MMIO
	select CPU_ARM926T
	select GENERIC_CLOCKEVENTS
	help
	  Support for Nuvoton (Winbond logic dept.) ARM9 processor,
	  At present, the w90x900 has been renamed nuc900, regarding
	  the ARM series product line, you can login the following
	  link address to know more.

	  <http://www.nuvoton.com/hq/enu/ProductAndSales/ProductLines/
		ConsumerElectronicsIC/ARMMicrocontroller/ARMMicrocontroller>

config ARCH_LPC32XX
	bool "NXP LPC32XX"
	select ARCH_REQUIRE_GPIOLIB
	select ARM_AMBA
	select CLKDEV_LOOKUP
	select CLKSRC_MMIO
	select CPU_ARM926T
	select GENERIC_CLOCKEVENTS
	select HAVE_IDE
	select HAVE_PWM
	select USB_ARCH_HAS_OHCI
	select USE_OF
	help
	  Support for the NXP LPC32XX family of processors

config ARCH_PXA
	bool "PXA2xx/PXA3xx-based"
	depends on MMU
	select ARCH_HAS_CPUFREQ
	select ARCH_MTD_XIP
	select ARCH_REQUIRE_GPIOLIB
	select ARM_CPU_SUSPEND if PM
	select AUTO_ZRELADDR
	select CLKDEV_LOOKUP
	select CLKSRC_MMIO
	select GENERIC_CLOCKEVENTS
	select GPIO_PXA
	select HAVE_IDE
	select MULTI_IRQ_HANDLER
	select PLAT_PXA
	select SPARSE_IRQ
	help
	  Support for Intel/Marvell's PXA2xx/PXA3xx processor line.

config ARCH_MSM
	bool "Qualcomm MSM"
	select ARCH_REQUIRE_GPIOLIB
	select CLKSRC_OF if OF
	select COMMON_CLK
	select GENERIC_CLOCKEVENTS
	help
	  Support for Qualcomm MSM/QSD based systems.  This runs on the
	  apps processor of the MSM/QSD and depends on a shared memory
	  interface to the modem processor which runs the baseband
	  stack and controls some vital subsystems
	  (clock and power control, etc).

config ARCH_SHMOBILE
	bool "Renesas SH-Mobile / R-Mobile"
	select ARM_PATCH_PHYS_VIRT
	select CLKDEV_LOOKUP
	select GENERIC_CLOCKEVENTS
	select HAVE_ARM_SCU if SMP
	select HAVE_ARM_TWD if SMP
	select HAVE_MACH_CLKDEV
	select HAVE_SMP
	select MIGHT_HAVE_CACHE_L2X0
	select MULTI_IRQ_HANDLER
	select NO_IOPORT
	select PINCTRL
	select PM_GENERIC_DOMAINS if PM
	select SPARSE_IRQ
	help
	  Support for Renesas's SH-Mobile and R-Mobile ARM platforms.

config ARCH_RPC
	bool "RiscPC"
	select ARCH_ACORN
	select ARCH_MAY_HAVE_PC_FDC
	select ARCH_SPARSEMEM_ENABLE
	select ARCH_USES_GETTIMEOFFSET
	select FIQ
	select HAVE_IDE
	select HAVE_PATA_PLATFORM
	select ISA_DMA_API
	select NEED_MACH_IO_H
	select NEED_MACH_MEMORY_H
	select NO_IOPORT
	select VIRT_TO_BUS
	help
	  On the Acorn Risc-PC, Linux can support the internal IDE disk and
	  CD-ROM interface, serial and parallel port, and the floppy drive.

config ARCH_SA1100
	bool "SA1100-based"
	select ARCH_HAS_CPUFREQ
	select ARCH_MTD_XIP
	select ARCH_REQUIRE_GPIOLIB
	select ARCH_SPARSEMEM_ENABLE
	select CLKDEV_LOOKUP
	select CLKSRC_MMIO
	select CPU_FREQ
	select CPU_SA1100
	select GENERIC_CLOCKEVENTS
	select HAVE_IDE
	select ISA
	select NEED_MACH_GPIO_H
	select NEED_MACH_MEMORY_H
	select SPARSE_IRQ
	help
	  Support for StrongARM 11x0 based boards.

config ARCH_S3C24XX
	bool "Samsung S3C24XX SoCs"
	select ARCH_HAS_CPUFREQ
	select ARCH_REQUIRE_GPIOLIB
	select CLKDEV_LOOKUP
	select CLKSRC_SAMSUNG_PWM
	select GENERIC_CLOCKEVENTS
	select GPIO_SAMSUNG
	select HAVE_S3C2410_I2C if I2C
	select HAVE_S3C2410_WATCHDOG if WATCHDOG
	select HAVE_S3C_RTC if RTC_CLASS
	select MULTI_IRQ_HANDLER
	select NEED_MACH_GPIO_H
	select NEED_MACH_IO_H
	select SAMSUNG_ATAGS
	help
	  Samsung S3C2410, S3C2412, S3C2413, S3C2416, S3C2440, S3C2442, S3C2443
	  and S3C2450 SoCs based systems, such as the Simtec Electronics BAST
	  (<http://www.simtec.co.uk/products/EB110ITX/>), the IPAQ 1940 or the
	  Samsung SMDK2410 development board (and derivatives).

config ARCH_S3C64XX
	bool "Samsung S3C64XX"
	select ARCH_HAS_CPUFREQ
	select ARCH_REQUIRE_GPIOLIB
	select ARM_VIC
	select CLKDEV_LOOKUP
	select CLKSRC_SAMSUNG_PWM
	select COMMON_CLK
	select CPU_V6
	select GENERIC_CLOCKEVENTS
	select GPIO_SAMSUNG
	select HAVE_S3C2410_I2C if I2C
	select HAVE_S3C2410_WATCHDOG if WATCHDOG
	select HAVE_TCM
	select NEED_MACH_GPIO_H
	select NO_IOPORT
	select PLAT_SAMSUNG
	select PM_GENERIC_DOMAINS
	select S3C_DEV_NAND
	select S3C_GPIO_TRACK
	select SAMSUNG_ATAGS
	select SAMSUNG_GPIOLIB_4BIT
	select SAMSUNG_WAKEMASK
	select SAMSUNG_WDT_RESET
	select USB_ARCH_HAS_OHCI
	help
	  Samsung S3C64XX series based systems

config ARCH_S5P64X0
	bool "Samsung S5P6440 S5P6450"
	select CLKDEV_LOOKUP
	select CLKSRC_SAMSUNG_PWM
	select CPU_V6
	select GENERIC_CLOCKEVENTS
	select GPIO_SAMSUNG
	select HAVE_S3C2410_I2C if I2C
	select HAVE_S3C2410_WATCHDOG if WATCHDOG
	select HAVE_S3C_RTC if RTC_CLASS
	select NEED_MACH_GPIO_H
	select SAMSUNG_ATAGS
	select SAMSUNG_WDT_RESET
	help
	  Samsung S5P64X0 CPU based systems, such as the Samsung SMDK6440,
	  SMDK6450.

config ARCH_S5PC100
	bool "Samsung S5PC100"
	select ARCH_REQUIRE_GPIOLIB
	select CLKDEV_LOOKUP
	select CLKSRC_SAMSUNG_PWM
	select CPU_V7
	select GENERIC_CLOCKEVENTS
	select GPIO_SAMSUNG
	select HAVE_S3C2410_I2C if I2C
	select HAVE_S3C2410_WATCHDOG if WATCHDOG
	select HAVE_S3C_RTC if RTC_CLASS
	select NEED_MACH_GPIO_H
	select SAMSUNG_ATAGS
	select SAMSUNG_WDT_RESET
	help
	  Samsung S5PC100 series based systems

config ARCH_S5PV210
	bool "Samsung S5PV210/S5PC110"
	select ARCH_HAS_CPUFREQ
	select ARCH_HAS_HOLES_MEMORYMODEL
	select ARCH_SPARSEMEM_ENABLE
	select CLKDEV_LOOKUP
	select CLKSRC_SAMSUNG_PWM
	select CPU_V7
	select GENERIC_CLOCKEVENTS
	select GPIO_SAMSUNG
	select HAVE_S3C2410_I2C if I2C
	select HAVE_S3C2410_WATCHDOG if WATCHDOG
	select HAVE_S3C_RTC if RTC_CLASS
	select NEED_MACH_GPIO_H
	select NEED_MACH_MEMORY_H
	select SAMSUNG_ATAGS
	help
	  Samsung S5PV210/S5PC110 series based systems

config ARCH_EXYNOS
	bool "Samsung EXYNOS"
	select ARCH_HAS_CPUFREQ
	select ARCH_HAS_HOLES_MEMORYMODEL
	select ARCH_REQUIRE_GPIOLIB
	select ARCH_SPARSEMEM_ENABLE
	select ARM_GIC
	select COMMON_CLK
	select CPU_V7
	select GENERIC_CLOCKEVENTS
	select HAVE_S3C2410_I2C if I2C
	select HAVE_S3C2410_WATCHDOG if WATCHDOG
	select HAVE_S3C_RTC if RTC_CLASS
	select NEED_MACH_MEMORY_H
	select SPARSE_IRQ
	select USE_OF
	help
	  Support for SAMSUNG's EXYNOS SoCs (EXYNOS4/5)

config ARCH_DAVINCI
	bool "TI DaVinci"
	select ARCH_HAS_HOLES_MEMORYMODEL
	select ARCH_REQUIRE_GPIOLIB
	select CLKDEV_LOOKUP
	select GENERIC_ALLOCATOR
	select GENERIC_CLOCKEVENTS
	select GENERIC_IRQ_CHIP
	select HAVE_IDE
	select TI_PRIV_EDMA
	select USE_OF
	select ZONE_DMA
	help
	  Support for TI's DaVinci platform.

config ARCH_OMAP1
	bool "TI OMAP1"
	depends on MMU
	select ARCH_HAS_CPUFREQ
	select ARCH_HAS_HOLES_MEMORYMODEL
	select ARCH_OMAP
	select ARCH_REQUIRE_GPIOLIB
	select CLKDEV_LOOKUP
	select CLKSRC_MMIO
	select GENERIC_CLOCKEVENTS
	select GENERIC_IRQ_CHIP
	select HAVE_IDE
	select IRQ_DOMAIN
	select NEED_MACH_IO_H if PCCARD
	select NEED_MACH_MEMORY_H
	help
	  Support for older TI OMAP1 (omap7xx, omap15xx or omap16xx)

endchoice

menu "Multiple platform selection"
	depends on ARCH_MULTIPLATFORM

comment "CPU Core family selection"

config ARCH_MULTI_V4T
	bool "ARMv4T based platforms (ARM720T, ARM920T, ...)"
	depends on !ARCH_MULTI_V6_V7
	select ARCH_MULTI_V4_V5
	select CPU_ARM920T if !(CPU_ARM7TDMI || CPU_ARM720T || \
		CPU_ARM740T || CPU_ARM9TDMI || CPU_ARM922T || \
		CPU_ARM925T || CPU_ARM940T)

config ARCH_MULTI_V5
	bool "ARMv5 based platforms (ARM926T, XSCALE, PJ1, ...)"
	depends on !ARCH_MULTI_V6_V7
	select ARCH_MULTI_V4_V5
	select CPU_ARM926T if (!CPU_ARM946E || CPU_ARM1020 || \
		CPU_ARM1020E || CPU_ARM1022 || CPU_ARM1026 || \
		CPU_XSCALE || CPU_XSC3 || CPU_MOHAWK || CPU_FEROCEON)

config ARCH_MULTI_V4_V5
	bool

config ARCH_MULTI_V6
	bool "ARMv6 based platforms (ARM11)"
	select ARCH_MULTI_V6_V7
	select CPU_V6

config ARCH_MULTI_V7
	bool "ARMv7 based platforms (Cortex-A, PJ4, Scorpion, Krait)"
	default y
	select ARCH_MULTI_V6_V7
	select CPU_V7

config ARCH_MULTI_V6_V7
	bool

config ARCH_MULTI_CPU_AUTO
	def_bool !(ARCH_MULTI_V4 || ARCH_MULTI_V4T || ARCH_MULTI_V6_V7)
	select ARCH_MULTI_V5

endmenu

#
# This is sorted alphabetically by mach-* pathname.  However, plat-*
# Kconfigs may be included either alphabetically (according to the
# plat- suffix) or along side the corresponding mach-* source.
#
source "arch/arm/mach-mvebu/Kconfig"

source "arch/arm/mach-at91/Kconfig"

source "arch/arm/mach-bcm/Kconfig"

source "arch/arm/mach-bcm2835/Kconfig"

source "arch/arm/mach-clps711x/Kconfig"

source "arch/arm/mach-cns3xxx/Kconfig"

source "arch/arm/mach-davinci/Kconfig"

source "arch/arm/mach-dove/Kconfig"

source "arch/arm/mach-ep93xx/Kconfig"

source "arch/arm/mach-footbridge/Kconfig"

source "arch/arm/mach-gemini/Kconfig"

source "arch/arm/mach-highbank/Kconfig"

source "arch/arm/mach-integrator/Kconfig"

source "arch/arm/mach-iop32x/Kconfig"

source "arch/arm/mach-iop33x/Kconfig"

source "arch/arm/mach-iop13xx/Kconfig"

source "arch/arm/mach-ixp4xx/Kconfig"

source "arch/arm/mach-keystone/Kconfig"

source "arch/arm/mach-kirkwood/Kconfig"

source "arch/arm/mach-ks8695/Kconfig"

source "arch/arm/mach-msm/Kconfig"

source "arch/arm/mach-mv78xx0/Kconfig"

source "arch/arm/mach-imx/Kconfig"

source "arch/arm/mach-mxs/Kconfig"

source "arch/arm/mach-netx/Kconfig"

source "arch/arm/mach-nomadik/Kconfig"

source "arch/arm/mach-nspire/Kconfig"

source "arch/arm/plat-omap/Kconfig"

source "arch/arm/mach-omap1/Kconfig"

source "arch/arm/mach-omap2/Kconfig"

source "arch/arm/mach-orion5x/Kconfig"

source "arch/arm/mach-picoxcell/Kconfig"

source "arch/arm/mach-pxa/Kconfig"
source "arch/arm/plat-pxa/Kconfig"

source "arch/arm/mach-mmp/Kconfig"

source "arch/arm/mach-realview/Kconfig"

source "arch/arm/mach-rockchip/Kconfig"

source "arch/arm/mach-sa1100/Kconfig"

source "arch/arm/plat-samsung/Kconfig"

source "arch/arm/mach-socfpga/Kconfig"

source "arch/arm/mach-spear/Kconfig"

source "arch/arm/mach-sti/Kconfig"

source "arch/arm/mach-s3c24xx/Kconfig"

source "arch/arm/mach-s3c64xx/Kconfig"

source "arch/arm/mach-s5p64x0/Kconfig"

source "arch/arm/mach-s5pc100/Kconfig"

source "arch/arm/mach-s5pv210/Kconfig"

source "arch/arm/mach-exynos/Kconfig"

source "arch/arm/mach-shmobile/Kconfig"

source "arch/arm/mach-sunxi/Kconfig"

source "arch/arm/mach-prima2/Kconfig"

source "arch/arm/mach-tegra/Kconfig"

source "arch/arm/mach-u300/Kconfig"

source "arch/arm/mach-ux500/Kconfig"

source "arch/arm/mach-versatile/Kconfig"

source "arch/arm/mach-vexpress/Kconfig"
source "arch/arm/plat-versatile/Kconfig"

source "arch/arm/mach-virt/Kconfig"

source "arch/arm/mach-vt8500/Kconfig"

source "arch/arm/mach-w90x900/Kconfig"

source "arch/arm/mach-zynq/Kconfig"

# Definitions to make life easier
config ARCH_ACORN
	bool

config PLAT_IOP
	bool
	select GENERIC_CLOCKEVENTS

config PLAT_ORION
	bool
	select CLKSRC_MMIO
	select COMMON_CLK
	select GENERIC_IRQ_CHIP
	select IRQ_DOMAIN

config PLAT_ORION_LEGACY
	bool
	select PLAT_ORION

config PLAT_PXA
	bool

config PLAT_VERSATILE
	bool

config ARM_TIMER_SP804
	bool
	select CLKSRC_MMIO
	select CLKSRC_OF if OF

source arch/arm/mm/Kconfig

config ARM_NR_BANKS
	int
	default 16 if ARCH_EP93XX
	default 8

config IWMMXT
	bool "Enable iWMMXt support" if !CPU_PJ4
	depends on CPU_XSCALE || CPU_XSC3 || CPU_MOHAWK || CPU_PJ4
	default y if PXA27x || PXA3xx || ARCH_MMP || CPU_PJ4
	help
	  Enable support for iWMMXt context switching at run time if
	  running on a CPU that supports it.

config XSCALE_PMU
	bool
	depends on CPU_XSCALE
	default y

config MULTI_IRQ_HANDLER
	bool
	help
	  Allow each machine to specify it's own IRQ handler at run time.

if !MMU
source "arch/arm/Kconfig-nommu"
endif

config PJ4B_ERRATA_4742
	bool "PJ4B Errata 4742: IDLE Wake Up Commands can Cause the CPU Core to Cease Operation"
	depends on CPU_PJ4B && MACH_ARMADA_370
	default y
	help
	  When coming out of either a Wait for Interrupt (WFI) or a Wait for
	  Event (WFE) IDLE states, a specific timing sensitivity exists between
	  the retiring WFI/WFE instructions and the newly issued subsequent
	  instructions.  This sensitivity can result in a CPU hang scenario.
	  Workaround:
	  The software must insert either a Data Synchronization Barrier (DSB)
	  or Data Memory Barrier (DMB) command immediately after the WFI/WFE
	  instruction

config ARM_ERRATA_326103
	bool "ARM errata: FSR write bit incorrect on a SWP to read-only memory"
	depends on CPU_V6
	help
	  Executing a SWP instruction to read-only memory does not set bit 11
	  of the FSR on the ARM 1136 prior to r1p0. This causes the kernel to
	  treat the access as a read, preventing a COW from occurring and
	  causing the faulting task to livelock.

config ARM_ERRATA_411920
	bool "ARM errata: Invalidation of the Instruction Cache operation can fail"
	depends on CPU_V6 || CPU_V6K
	help
	  Invalidation of the Instruction Cache operation can
	  fail. This erratum is present in 1136 (before r1p4), 1156 and 1176.
	  It does not affect the MPCore. This option enables the ARM Ltd.
	  recommended workaround.

config ARM_ERRATA_430973
	bool "ARM errata: Stale prediction on replaced interworking branch"
	depends on CPU_V7
	help
	  This option enables the workaround for the 430973 Cortex-A8
	  (r1p0..r1p2) erratum. If a code sequence containing an ARM/Thumb
	  interworking branch is replaced with another code sequence at the
	  same virtual address, whether due to self-modifying code or virtual
	  to physical address re-mapping, Cortex-A8 does not recover from the
	  stale interworking branch prediction. This results in Cortex-A8
	  executing the new code sequence in the incorrect ARM or Thumb state.
	  The workaround enables the BTB/BTAC operations by setting ACTLR.IBE
	  and also flushes the branch target cache at every context switch.
	  Note that setting specific bits in the ACTLR register may not be
	  available in non-secure mode.

config ARM_ERRATA_458693
	bool "ARM errata: Processor deadlock when a false hazard is created"
	depends on CPU_V7
	depends on !ARCH_MULTIPLATFORM
	help
	  This option enables the workaround for the 458693 Cortex-A8 (r2p0)
	  erratum. For very specific sequences of memory operations, it is
	  possible for a hazard condition intended for a cache line to instead
	  be incorrectly associated with a different cache line. This false
	  hazard might then cause a processor deadlock. The workaround enables
	  the L1 caching of the NEON accesses and disables the PLD instruction
	  in the ACTLR register. Note that setting specific bits in the ACTLR
	  register may not be available in non-secure mode.

config ARM_ERRATA_460075
	bool "ARM errata: Data written to the L2 cache can be overwritten with stale data"
	depends on CPU_V7
	depends on !ARCH_MULTIPLATFORM
	help
	  This option enables the workaround for the 460075 Cortex-A8 (r2p0)
	  erratum. Any asynchronous access to the L2 cache may encounter a
	  situation in which recent store transactions to the L2 cache are lost
	  and overwritten with stale memory contents from external memory. The
	  workaround disables the write-allocate mode for the L2 cache via the
	  ACTLR register. Note that setting specific bits in the ACTLR register
	  may not be available in non-secure mode.

config ARM_ERRATA_742230
	bool "ARM errata: DMB operation may be faulty"
	depends on CPU_V7 && SMP
	depends on !ARCH_MULTIPLATFORM
	help
	  This option enables the workaround for the 742230 Cortex-A9
	  (r1p0..r2p2) erratum. Under rare circumstances, a DMB instruction
	  between two write operations may not ensure the correct visibility
	  ordering of the two writes. This workaround sets a specific bit in
	  the diagnostic register of the Cortex-A9 which causes the DMB
	  instruction to behave as a DSB, ensuring the correct behaviour of
	  the two writes.

config ARM_ERRATA_742231
	bool "ARM errata: Incorrect hazard handling in the SCU may lead to data corruption"
	depends on CPU_V7 && SMP
	depends on !ARCH_MULTIPLATFORM
	help
	  This option enables the workaround for the 742231 Cortex-A9
	  (r2p0..r2p2) erratum. Under certain conditions, specific to the
	  Cortex-A9 MPCore micro-architecture, two CPUs working in SMP mode,
	  accessing some data located in the same cache line, may get corrupted
	  data due to bad handling of the address hazard when the line gets
	  replaced from one of the CPUs at the same time as another CPU is
	  accessing it. This workaround sets specific bits in the diagnostic
	  register of the Cortex-A9 which reduces the linefill issuing
	  capabilities of the processor.

config PL310_ERRATA_588369
	bool "PL310 errata: Clean & Invalidate maintenance operations do not invalidate clean lines"
	depends on CACHE_L2X0
	help
	   The PL310 L2 cache controller implements three types of Clean &
	   Invalidate maintenance operations: by Physical Address
	   (offset 0x7F0), by Index/Way (0x7F8) and by Way (0x7FC).
	   They are architecturally defined to behave as the execution of a
	   clean operation followed immediately by an invalidate operation,
	   both performing to the same memory location. This functionality
	   is not correctly implemented in PL310 as clean lines are not
	   invalidated as a result of these operations.

config ARM_ERRATA_643719
	bool "ARM errata: LoUIS bit field in CLIDR register is incorrect"
	depends on CPU_V7 && SMP
	help
	  This option enables the workaround for the 643719 Cortex-A9 (prior to
	  r1p0) erratum. On affected cores the LoUIS bit field of the CLIDR
	  register returns zero when it should return one. The workaround
	  corrects this value, ensuring cache maintenance operations which use
	  it behave as intended and avoiding data corruption.

config ARM_ERRATA_720789
	bool "ARM errata: TLBIASIDIS and TLBIMVAIS operations can broadcast a faulty ASID"
	depends on CPU_V7
	help
	  This option enables the workaround for the 720789 Cortex-A9 (prior to
	  r2p0) erratum. A faulty ASID can be sent to the other CPUs for the
	  broadcasted CP15 TLB maintenance operations TLBIASIDIS and TLBIMVAIS.
	  As a consequence of this erratum, some TLB entries which should be
	  invalidated are not, resulting in an incoherency in the system page
	  tables. The workaround changes the TLB flushing routines to invalidate
	  entries regardless of the ASID.

config PL310_ERRATA_727915
	bool "PL310 errata: Background Clean & Invalidate by Way operation can cause data corruption"
	depends on CACHE_L2X0
	help
	  PL310 implements the Clean & Invalidate by Way L2 cache maintenance
	  operation (offset 0x7FC). This operation runs in background so that
	  PL310 can handle normal accesses while it is in progress. Under very
	  rare circumstances, due to this erratum, write data can be lost when
	  PL310 treats a cacheable write transaction during a Clean &
	  Invalidate by Way operation.

config ARM_ERRATA_743622
	bool "ARM errata: Faulty hazard checking in the Store Buffer may lead to data corruption"
	depends on CPU_V7
	depends on !ARCH_MULTIPLATFORM
	help
	  This option enables the workaround for the 743622 Cortex-A9
	  (r2p*) erratum. Under very rare conditions, a faulty
	  optimisation in the Cortex-A9 Store Buffer may lead to data
	  corruption. This workaround sets a specific bit in the diagnostic
	  register of the Cortex-A9 which disables the Store Buffer
	  optimisation, preventing the defect from occurring. This has no
	  visible impact on the overall performance or power consumption of the
	  processor.

config ARM_ERRATA_751472
	bool "ARM errata: Interrupted ICIALLUIS may prevent completion of broadcasted operation"
	depends on CPU_V7
	depends on !ARCH_MULTIPLATFORM
	help
	  This option enables the workaround for the 751472 Cortex-A9 (prior
	  to r3p0) erratum. An interrupted ICIALLUIS operation may prevent the
	  completion of a following broadcasted operation if the second
	  operation is received by a CPU before the ICIALLUIS has completed,
	  potentially leading to corrupted entries in the cache or TLB.

config PL310_ERRATA_753970
	bool "PL310 errata: cache sync operation may be faulty"
	depends on CACHE_PL310
	help
	  This option enables the workaround for the 753970 PL310 (r3p0) erratum.

	  Under some condition the effect of cache sync operation on
	  the store buffer still remains when the operation completes.
	  This means that the store buffer is always asked to drain and
	  this prevents it from merging any further writes. The workaround
	  is to replace the normal offset of cache sync operation (0x730)
	  by another offset targeting an unmapped PL310 register 0x740.
	  This has the same effect as the cache sync operation: store buffer
	  drain and waiting for all buffers empty.

config ARM_ERRATA_754322
	bool "ARM errata: possible faulty MMU translations following an ASID switch"
	depends on CPU_V7
	help
	  This option enables the workaround for the 754322 Cortex-A9 (r2p*,
	  r3p*) erratum. A speculative memory access may cause a page table walk
	  which starts prior to an ASID switch but completes afterwards. This
	  can populate the micro-TLB with a stale entry which may be hit with
	  the new ASID. This workaround places two dsb instructions in the mm
	  switching code so that no page table walks can cross the ASID switch.

config ARM_ERRATA_754327
	bool "ARM errata: no automatic Store Buffer drain"
	depends on CPU_V7 && SMP
	help
	  This option enables the workaround for the 754327 Cortex-A9 (prior to
	  r2p0) erratum. The Store Buffer does not have any automatic draining
	  mechanism and therefore a livelock may occur if an external agent
	  continuously polls a memory location waiting to observe an update.
	  This workaround defines cpu_relax() as smp_mb(), preventing correctly
	  written polling loops from denying visibility of updates to memory.

config ARM_ERRATA_364296
	bool "ARM errata: Possible cache data corruption with hit-under-miss enabled"
	depends on CPU_V6
	help
	  This options enables the workaround for the 364296 ARM1136
	  r0p2 erratum (possible cache data corruption with
	  hit-under-miss enabled). It sets the undocumented bit 31 in
	  the auxiliary control register and the FI bit in the control
	  register, thus disabling hit-under-miss without putting the
	  processor into full low interrupt latency mode. ARM11MPCore
	  is not affected.

config ARM_ERRATA_764369
	bool "ARM errata: Data cache line maintenance operation by MVA may not succeed"
	depends on CPU_V7 && SMP
	help
	  This option enables the workaround for erratum 764369
	  affecting Cortex-A9 MPCore with two or more processors (all
	  current revisions). Under certain timing circumstances, a data
	  cache line maintenance operation by MVA targeting an Inner
	  Shareable memory region may fail to proceed up to either the
	  Point of Coherency or to the Point of Unification of the
	  system. This workaround adds a DSB instruction before the
	  relevant cache maintenance functions and sets a specific bit
	  in the diagnostic control register of the SCU.

config PL310_ERRATA_769419
	bool "PL310 errata: no automatic Store Buffer drain"
	depends on CACHE_L2X0
	help
	  On revisions of the PL310 prior to r3p2, the Store Buffer does
	  not automatically drain. This can cause normal, non-cacheable
	  writes to be retained when the memory system is idle, leading
	  to suboptimal I/O performance for drivers using coherent DMA.
	  This option adds a write barrier to the cpu_idle loop so that,
	  on systems with an outer cache, the store buffer is drained
	  explicitly.

config ARM_ERRATA_775420
       bool "ARM errata: A data cache maintenance operation which aborts, might lead to deadlock"
       depends on CPU_V7
       help
	 This option enables the workaround for the 775420 Cortex-A9 (r2p2,
	 r2p6,r2p8,r2p10,r3p0) erratum. In case a date cache maintenance
	 operation aborts with MMU exception, it might cause the processor
	 to deadlock. This workaround puts DSB before executing ISB if
	 an abort may occur on cache maintenance.

config ARM_ERRATA_798181
	bool "ARM errata: TLBI/DSB failure on Cortex-A15"
	depends on CPU_V7 && SMP
	help
	  On Cortex-A15 (r0p0..r3p2) the TLBI*IS/DSB operations are not
	  adequately shooting down all use of the old entries. This
	  option enables the Linux kernel workaround for this erratum
	  which sends an IPI to the CPUs that are running the same ASID
	  as the one being invalidated.

config ARM_ERRATA_773022
	bool "ARM errata: incorrect instructions may be executed from loop buffer"
	depends on CPU_V7
	help
	  This option enables the workaround for the 773022 Cortex-A15
	  (up to r0p4) erratum. In certain rare sequences of code, the
	  loop buffer may deliver incorrect instructions. This
	  workaround disables the loop buffer to avoid the erratum.

endmenu

source "arch/arm/common/Kconfig"

menu "Bus support"

config ARM_AMBA
	bool

config ISA
	bool
	help
	  Find out whether you have ISA slots on your motherboard.  ISA is the
	  name of a bus system, i.e. the way the CPU talks to the other stuff
	  inside your box.  Other bus systems are PCI, EISA, MicroChannel
	  (MCA) or VESA.  ISA is an older system, now being displaced by PCI;
	  newer boards don't support it.  If you have ISA, say Y, otherwise N.

# Select ISA DMA controller support
config ISA_DMA
	bool
	select ISA_DMA_API

# Select ISA DMA interface
config ISA_DMA_API
	bool

config PCI
	bool "PCI support" if MIGHT_HAVE_PCI
	help
	  Find out whether you have a PCI motherboard. PCI is the name of a
	  bus system, i.e. the way the CPU talks to the other stuff inside
	  your box. Other bus systems are ISA, EISA, MicroChannel (MCA) or
	  VESA. If you have PCI, say Y, otherwise N.

config PCI_DOMAINS
	bool
	depends on PCI

config PCI_NANOENGINE
	bool "BSE nanoEngine PCI support"
	depends on SA1100_NANOENGINE
	help
	  Enable PCI on the BSE nanoEngine board.

config PCI_SYSCALL
	def_bool PCI

config PCI_HOST_ITE8152
	bool
	depends on PCI && MACH_ARMCORE
	default y
	select DMABOUNCE

source "drivers/pci/Kconfig"
source "drivers/pci/pcie/Kconfig"

source "drivers/pcmcia/Kconfig"

endmenu

menu "Kernel Features"

config HAVE_SMP
	bool
	help
	  This option should be selected by machines which have an SMP-
	  capable CPU.

	  The only effect of this option is to make the SMP-related
	  options available to the user for configuration.

config SMP
	bool "Symmetric Multi-Processing"
	depends on CPU_V6K || CPU_V7
	depends on GENERIC_CLOCKEVENTS
	depends on HAVE_SMP
	depends on MMU || ARM_MPU
	select USE_GENERIC_SMP_HELPERS
	help
	  This enables support for systems with more than one CPU. If you have
	  a system with only one CPU, like most personal computers, say N. If
	  you have a system with more than one CPU, say Y.

	  If you say N here, the kernel will run on single and multiprocessor
	  machines, but will use only one CPU of a multiprocessor machine. If
	  you say Y here, the kernel will run on many, but not all, single
	  processor machines. On a single processor machine, the kernel will
	  run faster if you say N here.

	  See also <file:Documentation/x86/i386/IO-APIC.txt>,
	  <file:Documentation/nmi_watchdog.txt> and the SMP-HOWTO available at
	  <http://tldp.org/HOWTO/SMP-HOWTO.html>.

	  If you don't know what to do here, say N.

config SMP_ON_UP
	bool "Allow booting SMP kernel on uniprocessor systems (EXPERIMENTAL)"
	depends on SMP && !XIP_KERNEL && MMU
	default y
	help
	  SMP kernels contain instructions which fail on non-SMP processors.
	  Enabling this option allows the kernel to modify itself to make
	  these instructions safe.  Disabling it allows about 1K of space
	  savings.

	  If you don't know what to do here, say Y.

config ARM_CPU_TOPOLOGY
	bool "Support cpu topology definition"
	depends on SMP && CPU_V7
	default y
	help
	  Support ARM cpu topology definition. The MPIDR register defines
	  affinity between processors which is then used to describe the cpu
	  topology of an ARM System.

config SCHED_MC
	bool "Multi-core scheduler support"
	depends on ARM_CPU_TOPOLOGY
	help
	  Multi-core scheduler support improves the CPU scheduler's decision
	  making when dealing with multi-core CPU chips at a cost of slightly
	  increased overhead in some places. If unsure say N here.

config SCHED_SMT
	bool "SMT scheduler support"
	depends on ARM_CPU_TOPOLOGY
	help
	  Improves the CPU scheduler's decision making when dealing with
	  MultiThreading at a cost of slightly increased overhead in some
	  places. If unsure say N here.

config HAVE_ARM_SCU
	bool
	help
	  This option enables support for the ARM system coherency unit

config HAVE_ARM_ARCH_TIMER
	bool "Architected timer support"
	depends on CPU_V7
	select ARM_ARCH_TIMER
	help
	  This option enables support for the ARM architected timer

config HAVE_ARM_TWD
	bool
	depends on SMP
	select CLKSRC_OF if OF
	help
	  This options enables support for the ARM timer and watchdog unit

config MCPM
	bool "Multi-Cluster Power Management"
	depends on CPU_V7 && SMP
	help
	  This option provides the common power management infrastructure
	  for (multi-)cluster based systems, such as big.LITTLE based
	  systems.

choice
	prompt "Memory split"
	default VMSPLIT_3G
	help
	  Select the desired split between kernel and user memory.

	  If you are not absolutely sure what you are doing, leave this
	  option alone!

	config VMSPLIT_3G
		bool "3G/1G user/kernel split"
	config VMSPLIT_2G
		bool "2G/2G user/kernel split"
	config VMSPLIT_1G
		bool "1G/3G user/kernel split"
endchoice

config PAGE_OFFSET
	hex
	default 0x40000000 if VMSPLIT_1G
	default 0x80000000 if VMSPLIT_2G
	default 0xC0000000

config NR_CPUS
	int "Maximum number of CPUs (2-32)"
	range 2 32
	depends on SMP
	default "4"

config HOTPLUG_CPU
	bool "Support for hot-pluggable CPUs"
	depends on SMP
	help
	  Say Y here to experiment with turning CPUs off and on.  CPUs
	  can be controlled through /sys/devices/system/cpu.

config ARM_PSCI
	bool "Support for the ARM Power State Coordination Interface (PSCI)"
	depends on CPU_V7
	help
	  Say Y here if you want Linux to communicate with system firmware
	  implementing the PSCI specification for CPU-centric power
	  management operations described in ARM document number ARM DEN
	  0022A ("Power State Coordination Interface System Software on
	  ARM processors").

# The GPIO number here must be sorted by descending number. In case of
# a multiplatform kernel, we just want the highest value required by the
# selected platforms.
config ARCH_NR_GPIO
	int
	default 1024 if ARCH_SHMOBILE || ARCH_TEGRA
	default 512 if ARCH_EXYNOS || ARCH_KEYSTONE || SOC_OMAP5 || SOC_DRA7XX
	default 392 if ARCH_U8500
	default 352 if ARCH_VT8500
	default 288 if ARCH_SUNXI
	default 264 if MACH_H4700
	default 0
	help
	  Maximum number of GPIOs in the system.

	  If unsure, leave the default value.

source kernel/Kconfig.preempt

config HZ_FIXED
	int
	default 200 if ARCH_EBSA110 || ARCH_S3C24XX || ARCH_S5P64X0 || \
		ARCH_S5PV210 || ARCH_EXYNOS4
	default AT91_TIMER_HZ if ARCH_AT91
	default SHMOBILE_TIMER_HZ if ARCH_SHMOBILE
	default 0

choice
	depends on HZ_FIXED = 0
	prompt "Timer frequency"

config HZ_100
	bool "100 Hz"

config HZ_200
	bool "200 Hz"

config HZ_250
	bool "250 Hz"

config HZ_300
	bool "300 Hz"

config HZ_500
	bool "500 Hz"

config HZ_1000
	bool "1000 Hz"

endchoice

config HZ
	int
	default HZ_FIXED if HZ_FIXED != 0
	default 100 if HZ_100
	default 200 if HZ_200
	default 250 if HZ_250
	default 300 if HZ_300
	default 500 if HZ_500
	default 1000

config SCHED_HRTICK
	def_bool HIGH_RES_TIMERS

config SCHED_HRTICK
	def_bool HIGH_RES_TIMERS

config THUMB2_KERNEL
	bool "Compile the kernel in Thumb-2 mode" if !CPU_THUMBONLY
	depends on (CPU_V7 || CPU_V7M) && !CPU_V6 && !CPU_V6K
	default y if CPU_THUMBONLY
	select AEABI
	select ARM_ASM_UNIFIED
	select ARM_UNWIND
	help
	  By enabling this option, the kernel will be compiled in
	  Thumb-2 mode. A compiler/assembler that understand the unified
	  ARM-Thumb syntax is needed.

	  If unsure, say N.

config THUMB2_AVOID_R_ARM_THM_JUMP11
	bool "Work around buggy Thumb-2 short branch relocations in gas"
	depends on THUMB2_KERNEL && MODULES
	default y
	help
	  Various binutils versions can resolve Thumb-2 branches to
	  locally-defined, preemptible global symbols as short-range "b.n"
	  branch instructions.

	  This is a problem, because there's no guarantee the final
	  destination of the symbol, or any candidate locations for a
	  trampoline, are within range of the branch.  For this reason, the
	  kernel does not support fixing up the R_ARM_THM_JUMP11 (102)
	  relocation in modules at all, and it makes little sense to add
	  support.

	  The symptom is that the kernel fails with an "unsupported
	  relocation" error when loading some modules.

	  Until fixed tools are available, passing
	  -fno-optimize-sibling-calls to gcc should prevent gcc generating
	  code which hits this problem, at the cost of a bit of extra runtime
	  stack usage in some cases.

	  The problem is described in more detail at:
	      https://bugs.launchpad.net/binutils-linaro/+bug/725126

	  Only Thumb-2 kernels are affected.

	  Unless you are sure your tools don't have this problem, say Y.

config ARM_ASM_UNIFIED
	bool

config AEABI
	bool "Use the ARM EABI to compile the kernel"
	help
	  This option allows for the kernel to be compiled using the latest
	  ARM ABI (aka EABI).  This is only useful if you are using a user
	  space environment that is also compiled with EABI.

	  Since there are major incompatibilities between the legacy ABI and
	  EABI, especially with regard to structure member alignment, this
	  option also changes the kernel syscall calling convention to
	  disambiguate both ABIs and allow for backward compatibility support
	  (selected with CONFIG_OABI_COMPAT).

	  To use this you need GCC version 4.0.0 or later.

config OABI_COMPAT
	bool "Allow old ABI binaries to run with this kernel (EXPERIMENTAL)"
	depends on AEABI && !THUMB2_KERNEL
	default y
	help
	  This option preserves the old syscall interface along with the
	  new (ARM EABI) one. It also provides a compatibility layer to
	  intercept syscalls that have structure arguments which layout
	  in memory differs between the legacy ABI and the new ARM EABI
	  (only for non "thumb" binaries). This option adds a tiny
	  overhead to all syscalls and produces a slightly larger kernel.
	  If you know you'll be using only pure EABI user space then you
	  can say N here. If this option is not selected and you attempt
	  to execute a legacy ABI binary then the result will be
	  UNPREDICTABLE (in fact it can be predicted that it won't work
	  at all). If in doubt say Y.

config ARCH_HAS_HOLES_MEMORYMODEL
	bool

config ARCH_SPARSEMEM_ENABLE
	bool

config ARCH_SPARSEMEM_DEFAULT
	def_bool ARCH_SPARSEMEM_ENABLE

config ARCH_SELECT_MEMORY_MODEL
	def_bool ARCH_SPARSEMEM_ENABLE

config HAVE_ARCH_PFN_VALID
	def_bool ARCH_HAS_HOLES_MEMORYMODEL || !SPARSEMEM

config HIGHMEM
	bool "High Memory Support"
	depends on MMU
	help
	  The address space of ARM processors is only 4 Gigabytes large
	  and it has to accommodate user address space, kernel address
	  space as well as some memory mapped IO. That means that, if you
	  have a large amount of physical memory and/or IO, not all of the
	  memory can be "permanently mapped" by the kernel. The physical
	  memory that is not permanently mapped is called "high memory".

	  Depending on the selected kernel/user memory split, minimum
	  vmalloc space and actual amount of RAM, you may not need this
	  option which should result in a slightly faster kernel.

	  If unsure, say n.

config HIGHPTE
	bool "Allocate 2nd-level pagetables from highmem"
	depends on HIGHMEM

config HW_PERF_EVENTS
	bool "Enable hardware performance counter support for perf events"
	depends on PERF_EVENTS
	default y
	help
	  Enable hardware performance counter support for perf events. If
	  disabled, perf events will use software events only.

config SYS_SUPPORTS_HUGETLBFS
       def_bool y
       depends on ARM_LPAE

config HAVE_ARCH_TRANSPARENT_HUGEPAGE
       def_bool y
       depends on ARM_LPAE

config ARCH_WANT_GENERAL_HUGETLB
	def_bool y

source "mm/Kconfig"

config FORCE_MAX_ZONEORDER
	int "Maximum zone order" if ARCH_SHMOBILE
	range 11 64 if ARCH_SHMOBILE
	default "12" if SOC_AM33XX
	default "9" if SA1111
	default "11"
	help
	  The kernel memory allocator divides physically contiguous memory
	  blocks into "zones", where each zone is a power of two number of
	  pages.  This option selects the largest power of two that the kernel
	  keeps in the memory allocator.  If you need to allocate very large
	  blocks of physically contiguous memory, then you may need to
	  increase this value.

	  This config option is actually maximum order plus one. For example,
	  a value of 11 means that the largest free memory block is 2^10 pages.

config ALIGNMENT_TRAP
	bool
	depends on CPU_CP15_MMU
	default y if !ARCH_EBSA110
	select HAVE_PROC_CPU if PROC_FS
	help
	  ARM processors cannot fetch/store information which is not
	  naturally aligned on the bus, i.e., a 4 byte fetch must start at an
	  address divisible by 4. On 32-bit ARM processors, these non-aligned
	  fetch/store instructions will be emulated in software if you say
	  here, which has a severe performance impact. This is necessary for
	  correct operation of some network protocols. With an IP-only
	  configuration it is safe to say N, otherwise say Y.

config UACCESS_WITH_MEMCPY
	bool "Use kernel mem{cpy,set}() for {copy_to,clear}_user()"
	depends on MMU
	default y if CPU_FEROCEON
	help
	  Implement faster copy_to_user and clear_user methods for CPU
	  cores where a 8-word STM instruction give significantly higher
	  memory write throughput than a sequence of individual 32bit stores.

	  A possible side effect is a slight increase in scheduling latency
	  between threads sharing the same address space if they invoke
	  such copy operations with large buffers.

	  However, if the CPU data cache is using a write-allocate mode,
	  this option is unlikely to provide any performance gain.

config SECCOMP
	bool
	prompt "Enable seccomp to safely compute untrusted bytecode"
	---help---
	  This kernel feature is useful for number crunching applications
	  that may need to compute untrusted bytecode during their
	  execution. By using pipes or other transports made available to
	  the process as file descriptors supporting the read/write
	  syscalls, it's possible to isolate those applications in
	  their own address space using seccomp. Once seccomp is
	  enabled via prctl(PR_SET_SECCOMP), it cannot be disabled
	  and the task is only allowed to execute a few safe syscalls
	  defined by each seccomp mode.

config CC_STACKPROTECTOR
	bool "Enable -fstack-protector buffer overflow detection (EXPERIMENTAL)"
	help
	  This option turns on the -fstack-protector GCC feature. This
	  feature puts, at the beginning of functions, a canary value on
	  the stack just before the return address, and validates
	  the value just before actually returning.  Stack based buffer
	  overflows (that need to overwrite this return address) now also
	  overwrite the canary, which gets detected and the attack is then
	  neutralized via a kernel panic.
	  This feature requires gcc version 4.2 or above.

config XEN_DOM0
	def_bool y
	depends on XEN

config XEN
	bool "Xen guest support on ARM (EXPERIMENTAL)"
	depends on ARM && AEABI && OF
	depends on CPU_V7 && !CPU_V6
	depends on !GENERIC_ATOMIC64
	select ARM_PSCI
	help
	  Say Y if you want to run Linux in a Virtual Machine on Xen on ARM.

endmenu

menu "Boot options"

config USE_OF
	bool "Flattened Device Tree support"
	select IRQ_DOMAIN
	select OF
	select OF_EARLY_FLATTREE
	help
	  Include support for flattened device tree machine descriptions.

config ATAGS
	bool "Support for the traditional ATAGS boot data passing" if USE_OF
	default y
	help
	  This is the traditional way of passing data to the kernel at boot
	  time. If you are solely relying on the flattened device tree (or
	  the ARM_ATAG_DTB_COMPAT option) then you may unselect this option
	  to remove ATAGS support from your kernel binary.  If unsure,
	  leave this to y.

config DEPRECATED_PARAM_STRUCT
	bool "Provide old way to pass kernel parameters"
	depends on ATAGS
	help
	  This was deprecated in 2001 and announced to live on for 5 years.
	  Some old boot loaders still use this way.

# Compressed boot loader in ROM.  Yes, we really want to ask about
# TEXT and BSS so we preserve their values in the config files.
config ZBOOT_ROM_TEXT
	hex "Compressed ROM boot loader base address"
	default "0"
	help
	  The physical address at which the ROM-able zImage is to be
	  placed in the target.  Platforms which normally make use of
	  ROM-able zImage formats normally set this to a suitable
	  value in their defconfig file.

	  If ZBOOT_ROM is not enabled, this has no effect.

config ZBOOT_ROM_BSS
	hex "Compressed ROM boot loader BSS address"
	default "0"
	help
	  The base address of an area of read/write memory in the target
	  for the ROM-able zImage which must be available while the
	  decompressor is running. It must be large enough to hold the
	  entire decompressed kernel plus an additional 128 KiB.
	  Platforms which normally make use of ROM-able zImage formats
	  normally set this to a suitable value in their defconfig file.

	  If ZBOOT_ROM is not enabled, this has no effect.

config ZBOOT_ROM
	bool "Compressed boot loader in ROM/flash"
	depends on ZBOOT_ROM_TEXT != ZBOOT_ROM_BSS
	help
	  Say Y here if you intend to execute your compressed kernel image
	  (zImage) directly from ROM or flash.  If unsure, say N.

choice
	prompt "Include SD/MMC loader in zImage (EXPERIMENTAL)"
	depends on ZBOOT_ROM && ARCH_SH7372
	default ZBOOT_ROM_NONE
	help
	  Include experimental SD/MMC loading code in the ROM-able zImage.
	  With this enabled it is possible to write the ROM-able zImage
	  kernel image to an MMC or SD card and boot the kernel straight
	  from the reset vector. At reset the processor Mask ROM will load
	  the first part of the ROM-able zImage which in turn loads the
	  rest the kernel image to RAM.

config ZBOOT_ROM_NONE
	bool "No SD/MMC loader in zImage (EXPERIMENTAL)"
	help
	  Do not load image from SD or MMC

config ZBOOT_ROM_MMCIF
	bool "Include MMCIF loader in zImage (EXPERIMENTAL)"
	help
	  Load image from MMCIF hardware block.

config ZBOOT_ROM_SH_MOBILE_SDHI
	bool "Include SuperH Mobile SDHI loader in zImage (EXPERIMENTAL)"
	help
	  Load image from SDHI hardware block

endchoice

config ARM_APPENDED_DTB
	bool "Use appended device tree blob to zImage (EXPERIMENTAL)"
	depends on OF && !ZBOOT_ROM
	help
	  With this option, the boot code will look for a device tree binary
	  (DTB) appended to zImage
	  (e.g. cat zImage <filename>.dtb > zImage_w_dtb).

	  This is meant as a backward compatibility convenience for those
	  systems with a bootloader that can't be upgraded to accommodate
	  the documented boot protocol using a device tree.

	  Beware that there is very little in terms of protection against
	  this option being confused by leftover garbage in memory that might
	  look like a DTB header after a reboot if no actual DTB is appended
	  to zImage.  Do not leave this option active in a production kernel
	  if you don't intend to always append a DTB.  Proper passing of the
	  location into r2 of a bootloader provided DTB is always preferable
	  to this option.

config ARM_ATAG_DTB_COMPAT
	bool "Supplement the appended DTB with traditional ATAG information"
	depends on ARM_APPENDED_DTB
	help
	  Some old bootloaders can't be updated to a DTB capable one, yet
	  they provide ATAGs with memory configuration, the ramdisk address,
	  the kernel cmdline string, etc.  Such information is dynamically
	  provided by the bootloader and can't always be stored in a static
	  DTB.  To allow a device tree enabled kernel to be used with such
	  bootloaders, this option allows zImage to extract the information
	  from the ATAG list and store it at run time into the appended DTB.

choice
	prompt "Kernel command line type" if ARM_ATAG_DTB_COMPAT
	default ARM_ATAG_DTB_COMPAT_CMDLINE_FROM_BOOTLOADER

config ARM_ATAG_DTB_COMPAT_CMDLINE_FROM_BOOTLOADER
	bool "Use bootloader kernel arguments if available"
	help
	  Uses the command-line options passed by the boot loader instead of
	  the device tree bootargs property. If the boot loader doesn't provide
	  any, the device tree bootargs property will be used.

config ARM_ATAG_DTB_COMPAT_CMDLINE_EXTEND
	bool "Extend with bootloader kernel arguments"
	help
	  The command-line arguments provided by the boot loader will be
	  appended to the the device tree bootargs property.

endchoice

config CMDLINE
	string "Default kernel command string"
	default ""
	help
	  On some architectures (EBSA110 and CATS), there is currently no way
	  for the boot loader to pass arguments to the kernel. For these
	  architectures, you should supply some command-line options at build
	  time by entering them here. As a minimum, you should specify the
	  memory size and the root device (e.g., mem=64M root=/dev/nfs).

choice
	prompt "Kernel command line type" if CMDLINE != ""
	default CMDLINE_FROM_BOOTLOADER
	depends on ATAGS

config CMDLINE_FROM_BOOTLOADER
	bool "Use bootloader kernel arguments if available"
	help
	  Uses the command-line options passed by the boot loader. If
	  the boot loader doesn't provide any, the default kernel command
	  string provided in CMDLINE will be used.

config CMDLINE_EXTEND
	bool "Extend bootloader kernel arguments"
	help
	  The command-line arguments provided by the boot loader will be
	  appended to the default kernel command string.

config CMDLINE_FORCE
	bool "Always use the default kernel command string"
	help
	  Always use the default kernel command string, even if the boot
	  loader passes other arguments to the kernel.
	  This is useful if you cannot or don't want to change the
	  command-line options your boot loader passes to the kernel.
endchoice

config XIP_KERNEL
	bool "Kernel Execute-In-Place from ROM"
	depends on !ZBOOT_ROM && !ARM_LPAE && !ARCH_MULTIPLATFORM
	help
	  Execute-In-Place allows the kernel to run from non-volatile storage
	  directly addressable by the CPU, such as NOR flash. This saves RAM
	  space since the text section of the kernel is not loaded from flash
	  to RAM.  Read-write sections, such as the data section and stack,
	  are still copied to RAM.  The XIP kernel is not compressed since
	  it has to run directly from flash, so it will take more space to
	  store it.  The flash address used to link the kernel object files,
	  and for storing it, is configuration dependent. Therefore, if you
	  say Y here, you must know the proper physical address where to
	  store the kernel image depending on your own flash memory usage.

	  Also note that the make target becomes "make xipImage" rather than
	  "make zImage" or "make Image".  The final kernel binary to put in
	  ROM memory will be arch/arm/boot/xipImage.

	  If unsure, say N.

config XIP_PHYS_ADDR
	hex "XIP Kernel Physical Location"
	depends on XIP_KERNEL
	default "0x00080000"
	help
	  This is the physical address in your flash memory the kernel will
	  be linked for and stored to.  This address is dependent on your
	  own flash usage.

config KEXEC
	bool "Kexec system call (EXPERIMENTAL)"
	depends on (!SMP || PM_SLEEP_SMP)
	help
	  kexec is a system call that implements the ability to shutdown your
	  current kernel, and to start another kernel.  It is like a reboot
	  but it is independent of the system firmware.   And like a reboot
	  you can start any kernel with it, not just Linux.

	  It is an ongoing process to be certain the hardware in a machine
	  is properly shutdown, so do not be surprised if this code does not
	  initially work for you.

config ATAGS_PROC
	bool "Export atags in procfs"
	depends on ATAGS && KEXEC
	default y
	help
	  Should the atags used to boot the kernel be exported in an "atags"
	  file in procfs. Useful with kexec.

config CRASH_DUMP
	bool "Build kdump crash kernel (EXPERIMENTAL)"
	help
	  Generate crash dump after being started by kexec. This should
	  be normally only set in special crash dump kernels which are
	  loaded in the main kernel with kexec-tools into a specially
	  reserved region and then later executed after a crash by
	  kdump/kexec. The crash dump kernel must be compiled to a
	  memory address not used by the main kernel

	  For more details see Documentation/kdump/kdump.txt

config AUTO_ZRELADDR
	bool "Auto calculation of the decompressed kernel image address"
	depends on !ZBOOT_ROM
	help
	  ZRELADDR is the physical address where the decompressed kernel
	  image will be placed. If AUTO_ZRELADDR is selected, the address
	  will be determined at run-time by masking the current IP with
	  0xf8000000. This assumes the zImage being placed in the first 128MB
	  from start of memory.

endmenu

menu "CPU Power Management"

if ARCH_HAS_CPUFREQ
source "drivers/cpufreq/Kconfig"
endif

source "drivers/cpuidle/Kconfig"

endmenu

menu "Floating point emulation"

comment "At least one emulation must be selected"

config FPE_NWFPE
	bool "NWFPE math emulation"
	depends on (!AEABI || OABI_COMPAT) && !THUMB2_KERNEL
	---help---
	  Say Y to include the NWFPE floating point emulator in the kernel.
	  This is necessary to run most binaries. Linux does not currently
	  support floating point hardware so you need to say Y here even if
	  your machine has an FPA or floating point co-processor podule.

	  You may say N here if you are going to load the Acorn FPEmulator
	  early in the bootup.

config FPE_NWFPE_XP
	bool "Support extended precision"
	depends on FPE_NWFPE
	help
	  Say Y to include 80-bit support in the kernel floating-point
	  emulator.  Otherwise, only 32 and 64-bit support is compiled in.
	  Note that gcc does not generate 80-bit operations by default,
	  so in most cases this option only enlarges the size of the
	  floating point emulator without any good reason.

	  You almost surely want to say N here.

config FPE_FASTFPE
	bool "FastFPE math emulation (EXPERIMENTAL)"
	depends on (!AEABI || OABI_COMPAT) && !CPU_32v3
	---help---
	  Say Y here to include the FAST floating point emulator in the kernel.
	  This is an experimental much faster emulator which now also has full
	  precision for the mantissa.  It does not support any exceptions.
	  It is very simple, and approximately 3-6 times faster than NWFPE.

	  It should be sufficient for most programs.  It may be not suitable
	  for scientific calculations, but you have to check this for yourself.
	  If you do not feel you need a faster FP emulation you should better
	  choose NWFPE.

config VFP
	bool "VFP-format floating point maths"
	depends on CPU_V6 || CPU_V6K || CPU_ARM926T || CPU_V7 || CPU_FEROCEON
	help
	  Say Y to include VFP support code in the kernel. This is needed
	  if your hardware includes a VFP unit.

	  Please see <file:Documentation/arm/VFP/release-notes.txt> for
	  release notes and additional status information.

	  Say N if your target does not have VFP hardware.

config VFPv3
	bool
	depends on VFP
	default y if CPU_V7

config NEON
	bool "Advanced SIMD (NEON) Extension support"
	depends on VFPv3 && CPU_V7
	help
	  Say Y to include support code for NEON, the ARMv7 Advanced SIMD
	  Extension.

config KERNEL_MODE_NEON
	bool "Support for NEON in kernel mode"
	depends on NEON && AEABI
	help
	  Say Y to include support for NEON in kernel mode.

endmenu

menu "Userspace binary formats"

source "fs/Kconfig.binfmt"

config ARTHUR
	tristate "RISC OS personality"
	depends on !AEABI
	help
	  Say Y here to include the kernel code necessary if you want to run
	  Acorn RISC OS/Arthur binaries under Linux. This code is still very
	  experimental; if this sounds frightening, say N and sleep in peace.
	  You can also say M here to compile this support as a module (which
	  will be called arthur).

endmenu

menu "Power management options"

source "kernel/power/Kconfig"

config ARCH_SUSPEND_POSSIBLE
	depends on !ARCH_S5PC100
	depends on CPU_ARM920T || CPU_ARM926T || CPU_FEROCEON || CPU_SA1100 || \
		CPU_V6 || CPU_V6K || CPU_V7 || CPU_XSC3 || CPU_XSCALE || CPU_MOHAWK
	def_bool y

config ARM_CPU_SUSPEND
	def_bool PM_SLEEP

endmenu

source "net/Kconfig"

source "drivers/Kconfig"

source "fs/Kconfig"

source "arch/arm/Kconfig.debug"

source "security/Kconfig"

source "crypto/Kconfig"

source "lib/Kconfig"

source "arch/arm/kvm/Kconfig"<|MERGE_RESOLUTION|>--- conflicted
+++ resolved
@@ -388,11 +388,7 @@
 	select ARCH_REQUIRE_GPIOLIB
 	select CLKSRC_MMIO
 	select CPU_FA526
-<<<<<<< HEAD
-	select GENERIC_CLOCKEVENTS
-	select NEED_MACH_GPIO_H
-=======
->>>>>>> 99357127
+	select GENERIC_CLOCKEVENTS
 	help
 	  Support for the Cortina Systems Gemini family SoCs
 
