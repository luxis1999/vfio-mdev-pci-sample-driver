--- conflicted
+++ resolved
@@ -298,11 +298,7 @@
 	}
 #endif
 	walker->max_level = walker->level;
-<<<<<<< HEAD
-	ASSERT(!is_long_mode(vcpu) && is_pae(vcpu));
-=======
 	ASSERT(!(is_long_mode(vcpu) && !is_pae(vcpu)));
->>>>>>> d1d0b6b6
 
 	accessed_dirty = PT_GUEST_ACCESSED_MASK;
 	pt_access = pte_access = ACC_ALL;
