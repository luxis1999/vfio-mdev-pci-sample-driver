# SPDX-License-Identifier: GPL-2.0-only
#
# Platform support for Chrome OS hardware (Chromebooks and Chromeboxes)
#

menuconfig CHROME_PLATFORMS
	bool "Platform support for Chrome hardware"
	depends on X86 || ARM || ARM64 || COMPILE_TEST
	---help---
	  Say Y here to get to see options for platform support for
	  various Chromebooks and Chromeboxes. This option alone does
	  not add any kernel code.

	  If you say N, all options in this submenu will be skipped and disabled.

if CHROME_PLATFORMS

config CHROMEOS_LAPTOP
	tristate "Chrome OS Laptop"
	depends on I2C && DMI && X86
	---help---
	  This driver instantiates i2c and smbus devices such as
	  light sensors and touchpads.

	  If you have a supported Chromebook, choose Y or M here.
	  The module will be called chromeos_laptop.

config CHROMEOS_PSTORE
	tristate "Chrome OS pstore support"
	depends on X86
	---help---
	  This module instantiates the persistent storage on x86 ChromeOS
	  devices. It can be used to store away console logs and crash
	  information across reboots.

	  The range of memory used is 0xf00000-0x1000000, traditionally
	  the memory used to back VGA controller memory.

	  If you have a supported Chromebook, choose Y or M here.
	  The module will be called chromeos_pstore.

config CHROMEOS_TBMC
	tristate "ChromeOS Tablet Switch Controller"
	depends on ACPI
	depends on INPUT
	help
	  This option adds a driver for the tablet switch on
	  select Chrome OS systems.

	  To compile this driver as a module, choose M here: the
	  module will be called chromeos_tbmc.

config CROS_EC_I2C
	tristate "ChromeOS Embedded Controller (I2C)"
	depends on MFD_CROS_EC && I2C

	help
	  If you say Y here, you get support for talking to the ChromeOS
	  EC through an I2C bus. This uses a simple byte-level protocol with
	  a checksum. Failing accesses will be retried three times to
	  improve reliability.

config CROS_EC_RPMSG
	tristate "ChromeOS Embedded Controller (rpmsg)"
	depends on MFD_CROS_EC && RPMSG && OF
	help
	  If you say Y here, you get support for talking to the ChromeOS EC
	  through rpmsg. This uses a simple byte-level protocol with a
	  checksum. Also since there's no addition EC-to-host interrupt, this
	  use a byte in message to distinguish host event from host command.

	  To compile this driver as a module, choose M here: the
	  module will be called cros_ec_rpmsg.

config CROS_EC_SPI
	tristate "ChromeOS Embedded Controller (SPI)"
	depends on MFD_CROS_EC && SPI

	---help---
	  If you say Y here, you get support for talking to the ChromeOS EC
	  through a SPI bus, using a byte-level protocol. Since the EC's
	  response time cannot be guaranteed, we support ignoring
	  'pre-amble' bytes before the response actually starts.

config CROS_EC_LPC
        tristate "ChromeOS Embedded Controller (LPC)"
        depends on MFD_CROS_EC && ACPI && (X86 || COMPILE_TEST)
        help
          If you say Y here, you get support for talking to the ChromeOS EC
          over an LPC bus. This uses a simple byte-level protocol with a
          checksum. This is used for userspace access only. The kernel
          typically has its own communication methods.

          To compile this driver as a module, choose M here: the
          module will be called cros_ec_lpc.

config CROS_EC_LPC_MEC
	bool "ChromeOS Embedded Controller LPC Microchip EC (MEC) variant"
	depends on CROS_EC_LPC
	default n
	help
	  If you say Y here, a variant LPC protocol for the Microchip EC
	  will be used. Note that this variant is not backward compatible
	  with non-Microchip ECs.

	  If you have a ChromeOS Embedded Controller Microchip EC variant
	  choose Y here.

config CROS_EC_PROTO
        bool
        help
          ChromeOS EC communication protocol helpers.

config CROS_KBD_LED_BACKLIGHT
	tristate "Backlight LED support for Chrome OS keyboards"
	depends on LEDS_CLASS && ACPI
	help
	  This option enables support for the keyboard backlight LEDs on
	  select Chrome OS systems.

	  To compile this driver as a module, choose M here: the
	  module will be called cros_kbd_led_backlight.

config CROS_EC_LIGHTBAR
	tristate "Chromebook Pixel's lightbar support"
	depends on MFD_CROS_EC_CHARDEV
	default MFD_CROS_EC_CHARDEV
	help
	  This option exposes the Chromebook Pixel's lightbar to
	  userspace.

	  To compile this driver as a module, choose M here: the
	  module will be called cros_ec_lightbar.

config CROS_EC_VBC
	tristate "ChromeOS EC vboot context support"
	depends on MFD_CROS_EC_CHARDEV && OF
	default MFD_CROS_EC_CHARDEV
	help
	  This option exposes the ChromeOS EC vboot context nvram to
	  userspace.

	  To compile this driver as a module, choose M here: the
	  module will be called cros_ec_vbc.

config CROS_EC_DEBUGFS
	tristate "Export ChromeOS EC internals in DebugFS"
	depends on MFD_CROS_EC_CHARDEV && DEBUG_FS
	default MFD_CROS_EC_CHARDEV
	help
	  This option exposes the ChromeOS EC device internals to
	  userspace.

	  To compile this driver as a module, choose M here: the
	  module will be called cros_ec_debugfs.

config CROS_EC_SYSFS
	tristate "ChromeOS EC control and information through sysfs"
	depends on MFD_CROS_EC_CHARDEV && SYSFS
	default MFD_CROS_EC_CHARDEV
	help
	  This option exposes some sysfs attributes to control and get
	  information from ChromeOS EC.

	  To compile this driver as a module, choose M here: the
	  module will be called cros_ec_sysfs.

<<<<<<< HEAD
=======
config CROS_USBPD_LOGGER
	tristate "Logging driver for USB PD charger"
	depends on CHARGER_CROS_USBPD
	default y
	select RTC_LIB
	help
	  This option enables support for logging event data for the USB PD charger
	  available in the Embedded Controller on ChromeOS systems.

	  To compile this driver as a module, choose M here: the
	  module will be called cros_usbpd_logger.

>>>>>>> 0ecfebd2
source "drivers/platform/chrome/wilco_ec/Kconfig"

endif # CHROMEOS_PLATFORMS<|MERGE_RESOLUTION|>--- conflicted
+++ resolved
@@ -165,8 +165,6 @@
 	  To compile this driver as a module, choose M here: the
 	  module will be called cros_ec_sysfs.
 
-<<<<<<< HEAD
-=======
 config CROS_USBPD_LOGGER
 	tristate "Logging driver for USB PD charger"
 	depends on CHARGER_CROS_USBPD
@@ -179,7 +177,6 @@
 	  To compile this driver as a module, choose M here: the
 	  module will be called cros_usbpd_logger.
 
->>>>>>> 0ecfebd2
 source "drivers/platform/chrome/wilco_ec/Kconfig"
 
 endif # CHROMEOS_PLATFORMS