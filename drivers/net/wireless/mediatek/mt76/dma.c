--- conflicted
+++ resolved
@@ -137,15 +137,9 @@
 static void
 mt76_dma_sync_idx(struct mt76_dev *dev, struct mt76_queue *q)
 {
-<<<<<<< HEAD
-	iowrite32(q->desc_dma, &q->regs->desc_base);
-	iowrite32(q->ndesc, &q->regs->ring_size);
-	q->head = ioread32(&q->regs->dma_idx);
-=======
 	writel(q->desc_dma, &q->regs->desc_base);
 	writel(q->ndesc, &q->regs->ring_size);
 	q->head = readl(&q->regs->dma_idx);
->>>>>>> 0ecfebd2
 	q->tail = q->head;
 	writel(q->head, &q->regs->cpu_idx);
 }
@@ -177,26 +171,12 @@
 		q->tail = (q->tail + 1) % q->ndesc;
 		n_queued++;
 
-<<<<<<< HEAD
-		q->tail = (q->tail + 1) % q->ndesc;
-		q->queued--;
-
-		if (entry.skb) {
-			spin_unlock_bh(&q->lock);
-			dev->drv->tx_complete_skb(dev, q, &entry, flush);
-			spin_lock_bh(&q->lock);
-		}
-
-		if (entry.txwi) {
-			mt76_put_txwi(dev, entry.txwi);
-=======
 		if (entry.skb)
 			dev->drv->tx_complete_skb(dev, qid, &entry);
 
 		if (entry.txwi) {
 			if (!(dev->drv->txwi_flags & MT_TXWI_NO_FREE))
 				mt76_put_txwi(dev, entry.txwi);
->>>>>>> 0ecfebd2
 			wake = !flush;
 		}
 
@@ -285,33 +265,6 @@
 static int
 mt76_dma_tx_queue_skb_raw(struct mt76_dev *dev, enum mt76_txq_id qid,
 			  struct sk_buff *skb, u32 tx_info)
-<<<<<<< HEAD
-{
-	struct mt76_queue *q = &dev->q_tx[qid];
-	struct mt76_queue_buf buf;
-	dma_addr_t addr;
-
-	addr = dma_map_single(dev->dev, skb->data, skb->len,
-			      DMA_TO_DEVICE);
-	if (dma_mapping_error(dev->dev, addr))
-		return -ENOMEM;
-
-	buf.addr = addr;
-	buf.len = skb->len;
-
-	spin_lock_bh(&q->lock);
-	mt76_dma_add_buf(dev, q, &buf, 1, tx_info, skb, NULL);
-	mt76_dma_kick_queue(dev, q);
-	spin_unlock_bh(&q->lock);
-
-	return 0;
-}
-
-int mt76_dma_tx_queue_skb(struct mt76_dev *dev, struct mt76_queue *q,
-			  struct sk_buff *skb, struct mt76_wcid *wcid,
-			  struct ieee80211_sta *sta)
-=======
->>>>>>> 0ecfebd2
 {
 	struct mt76_queue *q = dev->q_tx[qid].q;
 	struct mt76_queue_buf buf;
@@ -357,19 +310,8 @@
 	txwi = mt76_get_txwi_ptr(dev, t);
 
 	skb->prev = skb->next = NULL;
-<<<<<<< HEAD
-	dma_sync_single_for_cpu(dev->dev, t->dma_addr, sizeof(t->txwi),
-				DMA_TO_DEVICE);
-	ret = dev->drv->tx_prepare_skb(dev, &t->txwi, skb, q, wcid, sta,
-				       &tx_info);
-	dma_sync_single_for_device(dev->dev, t->dma_addr, sizeof(t->txwi),
-				   DMA_TO_DEVICE);
-	if (ret < 0)
-		goto free;
-=======
 	if (dev->drv->tx_aligned4_skbs)
 		mt76_insert_hdr_pad(skb);
->>>>>>> 0ecfebd2
 
 	len = skb_headlen(skb);
 	addr = dma_map_single(dev->dev, skb->data, len, DMA_TO_DEVICE);
@@ -403,9 +345,6 @@
 	if (ret < 0)
 		goto unmap;
 
-<<<<<<< HEAD
-	return mt76_dma_add_buf(dev, q, buf, n, tx_info, skb, t);
-=======
 	if (q->queued + (tx_info.nbuf + 1) / 2 >= q->ndesc - 1) {
 		ret = -ENOMEM;
 		goto unmap;
@@ -413,7 +352,6 @@
 
 	return mt76_dma_add_buf(dev, q, tx_info.buf, tx_info.nbuf,
 				tx_info.info, tx_info.skb, t);
->>>>>>> 0ecfebd2
 
 unmap:
 	for (n--; n > 0; n--)
