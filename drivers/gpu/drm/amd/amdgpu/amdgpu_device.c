/*
 * Copyright 2008 Advanced Micro Devices, Inc.
 * Copyright 2008 Red Hat Inc.
 * Copyright 2009 Jerome Glisse.
 *
 * Permission is hereby granted, free of charge, to any person obtaining a
 * copy of this software and associated documentation files (the "Software"),
 * to deal in the Software without restriction, including without limitation
 * the rights to use, copy, modify, merge, publish, distribute, sublicense,
 * and/or sell copies of the Software, and to permit persons to whom the
 * Software is furnished to do so, subject to the following conditions:
 *
 * The above copyright notice and this permission notice shall be included in
 * all copies or substantial portions of the Software.
 *
 * THE SOFTWARE IS PROVIDED "AS IS", WITHOUT WARRANTY OF ANY KIND, EXPRESS OR
 * IMPLIED, INCLUDING BUT NOT LIMITED TO THE WARRANTIES OF MERCHANTABILITY,
 * FITNESS FOR A PARTICULAR PURPOSE AND NONINFRINGEMENT.  IN NO EVENT SHALL
 * THE COPYRIGHT HOLDER(S) OR AUTHOR(S) BE LIABLE FOR ANY CLAIM, DAMAGES OR
 * OTHER LIABILITY, WHETHER IN AN ACTION OF CONTRACT, TORT OR OTHERWISE,
 * ARISING FROM, OUT OF OR IN CONNECTION WITH THE SOFTWARE OR THE USE OR
 * OTHER DEALINGS IN THE SOFTWARE.
 *
 * Authors: Dave Airlie
 *          Alex Deucher
 *          Jerome Glisse
 */
#include <linux/power_supply.h>
#include <linux/kthread.h>
#include <linux/console.h>
#include <linux/slab.h>
#include <drm/drmP.h>
#include <drm/drm_atomic_helper.h>
#include <drm/drm_probe_helper.h>
#include <drm/amdgpu_drm.h>
#include <linux/vgaarb.h>
#include <linux/vga_switcheroo.h>
#include <linux/efi.h>
#include "amdgpu.h"
#include "amdgpu_trace.h"
#include "amdgpu_i2c.h"
#include "atom.h"
#include "amdgpu_atombios.h"
#include "amdgpu_atomfirmware.h"
#include "amd_pcie.h"
#ifdef CONFIG_DRM_AMDGPU_SI
#include "si.h"
#endif
#ifdef CONFIG_DRM_AMDGPU_CIK
#include "cik.h"
#endif
#include "vi.h"
#include "soc15.h"
#include "bif/bif_4_1_d.h"
#include <linux/pci.h>
#include <linux/firmware.h>
#include "amdgpu_vf_error.h"

#include "amdgpu_amdkfd.h"
#include "amdgpu_pm.h"

#include "amdgpu_xgmi.h"
<<<<<<< HEAD
=======
#include "amdgpu_ras.h"
>>>>>>> 0ecfebd2

MODULE_FIRMWARE("amdgpu/vega10_gpu_info.bin");
MODULE_FIRMWARE("amdgpu/vega12_gpu_info.bin");
MODULE_FIRMWARE("amdgpu/raven_gpu_info.bin");
MODULE_FIRMWARE("amdgpu/picasso_gpu_info.bin");
MODULE_FIRMWARE("amdgpu/raven2_gpu_info.bin");

#define AMDGPU_RESUME_MS		2000

static const char *amdgpu_asic_name[] = {
	"TAHITI",
	"PITCAIRN",
	"VERDE",
	"OLAND",
	"HAINAN",
	"BONAIRE",
	"KAVERI",
	"KABINI",
	"HAWAII",
	"MULLINS",
	"TOPAZ",
	"TONGA",
	"FIJI",
	"CARRIZO",
	"STONEY",
	"POLARIS10",
	"POLARIS11",
	"POLARIS12",
	"VEGAM",
	"VEGA10",
	"VEGA12",
	"VEGA20",
	"RAVEN",
	"LAST",
};

static void amdgpu_device_get_pcie_info(struct amdgpu_device *adev);

/**
 * amdgpu_device_is_px - Is the device is a dGPU with HG/PX power control
 *
 * @dev: drm_device pointer
 *
 * Returns true if the device is a dGPU with HG/PX power control,
 * otherwise return false.
 */
bool amdgpu_device_is_px(struct drm_device *dev)
{
	struct amdgpu_device *adev = dev->dev_private;

	if (adev->flags & AMD_IS_PX)
		return true;
	return false;
}

/*
 * MMIO register access helper functions.
 */
/**
 * amdgpu_mm_rreg - read a memory mapped IO register
 *
 * @adev: amdgpu_device pointer
 * @reg: dword aligned register offset
 * @acc_flags: access flags which require special behavior
 *
 * Returns the 32 bit value from the offset specified.
 */
uint32_t amdgpu_mm_rreg(struct amdgpu_device *adev, uint32_t reg,
			uint32_t acc_flags)
{
	uint32_t ret;

	if (!(acc_flags & AMDGPU_REGS_NO_KIQ) && amdgpu_sriov_runtime(adev))
		return amdgpu_virt_kiq_rreg(adev, reg);

	if ((reg * 4) < adev->rmmio_size && !(acc_flags & AMDGPU_REGS_IDX))
		ret = readl(((void __iomem *)adev->rmmio) + (reg * 4));
	else {
		unsigned long flags;

		spin_lock_irqsave(&adev->mmio_idx_lock, flags);
		writel((reg * 4), ((void __iomem *)adev->rmmio) + (mmMM_INDEX * 4));
		ret = readl(((void __iomem *)adev->rmmio) + (mmMM_DATA * 4));
		spin_unlock_irqrestore(&adev->mmio_idx_lock, flags);
	}
	trace_amdgpu_mm_rreg(adev->pdev->device, reg, ret);
	return ret;
}

/*
 * MMIO register read with bytes helper functions
 * @offset:bytes offset from MMIO start
 *
*/

/**
 * amdgpu_mm_rreg8 - read a memory mapped IO register
 *
 * @adev: amdgpu_device pointer
 * @offset: byte aligned register offset
 *
 * Returns the 8 bit value from the offset specified.
 */
uint8_t amdgpu_mm_rreg8(struct amdgpu_device *adev, uint32_t offset) {
	if (offset < adev->rmmio_size)
		return (readb(adev->rmmio + offset));
	BUG();
}

/*
 * MMIO register write with bytes helper functions
 * @offset:bytes offset from MMIO start
 * @value: the value want to be written to the register
 *
*/
/**
 * amdgpu_mm_wreg8 - read a memory mapped IO register
 *
 * @adev: amdgpu_device pointer
 * @offset: byte aligned register offset
 * @value: 8 bit value to write
 *
 * Writes the value specified to the offset specified.
 */
void amdgpu_mm_wreg8(struct amdgpu_device *adev, uint32_t offset, uint8_t value) {
	if (offset < adev->rmmio_size)
		writeb(value, adev->rmmio + offset);
	else
		BUG();
}

/**
 * amdgpu_mm_wreg - write to a memory mapped IO register
 *
 * @adev: amdgpu_device pointer
 * @reg: dword aligned register offset
 * @v: 32 bit value to write to the register
 * @acc_flags: access flags which require special behavior
 *
 * Writes the value specified to the offset specified.
 */
void amdgpu_mm_wreg(struct amdgpu_device *adev, uint32_t reg, uint32_t v,
		    uint32_t acc_flags)
{
	trace_amdgpu_mm_wreg(adev->pdev->device, reg, v);

	if (adev->asic_type >= CHIP_VEGA10 && reg == 0) {
		adev->last_mm_index = v;
	}

	if (!(acc_flags & AMDGPU_REGS_NO_KIQ) && amdgpu_sriov_runtime(adev))
		return amdgpu_virt_kiq_wreg(adev, reg, v);

	if ((reg * 4) < adev->rmmio_size && !(acc_flags & AMDGPU_REGS_IDX))
		writel(v, ((void __iomem *)adev->rmmio) + (reg * 4));
	else {
		unsigned long flags;

		spin_lock_irqsave(&adev->mmio_idx_lock, flags);
		writel((reg * 4), ((void __iomem *)adev->rmmio) + (mmMM_INDEX * 4));
		writel(v, ((void __iomem *)adev->rmmio) + (mmMM_DATA * 4));
		spin_unlock_irqrestore(&adev->mmio_idx_lock, flags);
	}

	if (adev->asic_type >= CHIP_VEGA10 && reg == 1 && adev->last_mm_index == 0x5702C) {
		udelay(500);
	}
}

/**
 * amdgpu_io_rreg - read an IO register
 *
 * @adev: amdgpu_device pointer
 * @reg: dword aligned register offset
 *
 * Returns the 32 bit value from the offset specified.
 */
u32 amdgpu_io_rreg(struct amdgpu_device *adev, u32 reg)
{
	if ((reg * 4) < adev->rio_mem_size)
		return ioread32(adev->rio_mem + (reg * 4));
	else {
		iowrite32((reg * 4), adev->rio_mem + (mmMM_INDEX * 4));
		return ioread32(adev->rio_mem + (mmMM_DATA * 4));
	}
}

/**
 * amdgpu_io_wreg - write to an IO register
 *
 * @adev: amdgpu_device pointer
 * @reg: dword aligned register offset
 * @v: 32 bit value to write to the register
 *
 * Writes the value specified to the offset specified.
 */
void amdgpu_io_wreg(struct amdgpu_device *adev, u32 reg, u32 v)
{
	if (adev->asic_type >= CHIP_VEGA10 && reg == 0) {
		adev->last_mm_index = v;
	}

	if ((reg * 4) < adev->rio_mem_size)
		iowrite32(v, adev->rio_mem + (reg * 4));
	else {
		iowrite32((reg * 4), adev->rio_mem + (mmMM_INDEX * 4));
		iowrite32(v, adev->rio_mem + (mmMM_DATA * 4));
	}

	if (adev->asic_type >= CHIP_VEGA10 && reg == 1 && adev->last_mm_index == 0x5702C) {
		udelay(500);
	}
}

/**
 * amdgpu_mm_rdoorbell - read a doorbell dword
 *
 * @adev: amdgpu_device pointer
 * @index: doorbell index
 *
 * Returns the value in the doorbell aperture at the
 * requested doorbell index (CIK).
 */
u32 amdgpu_mm_rdoorbell(struct amdgpu_device *adev, u32 index)
{
	if (index < adev->doorbell.num_doorbells) {
		return readl(adev->doorbell.ptr + index);
	} else {
		DRM_ERROR("reading beyond doorbell aperture: 0x%08x!\n", index);
		return 0;
	}
}

/**
 * amdgpu_mm_wdoorbell - write a doorbell dword
 *
 * @adev: amdgpu_device pointer
 * @index: doorbell index
 * @v: value to write
 *
 * Writes @v to the doorbell aperture at the
 * requested doorbell index (CIK).
 */
void amdgpu_mm_wdoorbell(struct amdgpu_device *adev, u32 index, u32 v)
{
	if (index < adev->doorbell.num_doorbells) {
		writel(v, adev->doorbell.ptr + index);
	} else {
		DRM_ERROR("writing beyond doorbell aperture: 0x%08x!\n", index);
	}
}

/**
 * amdgpu_mm_rdoorbell64 - read a doorbell Qword
 *
 * @adev: amdgpu_device pointer
 * @index: doorbell index
 *
 * Returns the value in the doorbell aperture at the
 * requested doorbell index (VEGA10+).
 */
u64 amdgpu_mm_rdoorbell64(struct amdgpu_device *adev, u32 index)
{
	if (index < adev->doorbell.num_doorbells) {
		return atomic64_read((atomic64_t *)(adev->doorbell.ptr + index));
	} else {
		DRM_ERROR("reading beyond doorbell aperture: 0x%08x!\n", index);
		return 0;
	}
}

/**
 * amdgpu_mm_wdoorbell64 - write a doorbell Qword
 *
 * @adev: amdgpu_device pointer
 * @index: doorbell index
 * @v: value to write
 *
 * Writes @v to the doorbell aperture at the
 * requested doorbell index (VEGA10+).
 */
void amdgpu_mm_wdoorbell64(struct amdgpu_device *adev, u32 index, u64 v)
{
	if (index < adev->doorbell.num_doorbells) {
		atomic64_set((atomic64_t *)(adev->doorbell.ptr + index), v);
	} else {
		DRM_ERROR("writing beyond doorbell aperture: 0x%08x!\n", index);
	}
}

/**
 * amdgpu_invalid_rreg - dummy reg read function
 *
 * @adev: amdgpu device pointer
 * @reg: offset of register
 *
 * Dummy register read function.  Used for register blocks
 * that certain asics don't have (all asics).
 * Returns the value in the register.
 */
static uint32_t amdgpu_invalid_rreg(struct amdgpu_device *adev, uint32_t reg)
{
	DRM_ERROR("Invalid callback to read register 0x%04X\n", reg);
	BUG();
	return 0;
}

/**
 * amdgpu_invalid_wreg - dummy reg write function
 *
 * @adev: amdgpu device pointer
 * @reg: offset of register
 * @v: value to write to the register
 *
 * Dummy register read function.  Used for register blocks
 * that certain asics don't have (all asics).
 */
static void amdgpu_invalid_wreg(struct amdgpu_device *adev, uint32_t reg, uint32_t v)
{
	DRM_ERROR("Invalid callback to write register 0x%04X with 0x%08X\n",
		  reg, v);
	BUG();
}

/**
 * amdgpu_block_invalid_rreg - dummy reg read function
 *
 * @adev: amdgpu device pointer
 * @block: offset of instance
 * @reg: offset of register
 *
 * Dummy register read function.  Used for register blocks
 * that certain asics don't have (all asics).
 * Returns the value in the register.
 */
static uint32_t amdgpu_block_invalid_rreg(struct amdgpu_device *adev,
					  uint32_t block, uint32_t reg)
{
	DRM_ERROR("Invalid callback to read register 0x%04X in block 0x%04X\n",
		  reg, block);
	BUG();
	return 0;
}

/**
 * amdgpu_block_invalid_wreg - dummy reg write function
 *
 * @adev: amdgpu device pointer
 * @block: offset of instance
 * @reg: offset of register
 * @v: value to write to the register
 *
 * Dummy register read function.  Used for register blocks
 * that certain asics don't have (all asics).
 */
static void amdgpu_block_invalid_wreg(struct amdgpu_device *adev,
				      uint32_t block,
				      uint32_t reg, uint32_t v)
{
	DRM_ERROR("Invalid block callback to write register 0x%04X in block 0x%04X with 0x%08X\n",
		  reg, block, v);
	BUG();
}

/**
 * amdgpu_device_vram_scratch_init - allocate the VRAM scratch page
 *
 * @adev: amdgpu device pointer
 *
 * Allocates a scratch page of VRAM for use by various things in the
 * driver.
 */
static int amdgpu_device_vram_scratch_init(struct amdgpu_device *adev)
{
	return amdgpu_bo_create_kernel(adev, AMDGPU_GPU_PAGE_SIZE,
				       PAGE_SIZE, AMDGPU_GEM_DOMAIN_VRAM,
				       &adev->vram_scratch.robj,
				       &adev->vram_scratch.gpu_addr,
				       (void **)&adev->vram_scratch.ptr);
}

/**
 * amdgpu_device_vram_scratch_fini - Free the VRAM scratch page
 *
 * @adev: amdgpu device pointer
 *
 * Frees the VRAM scratch page.
 */
static void amdgpu_device_vram_scratch_fini(struct amdgpu_device *adev)
{
	amdgpu_bo_free_kernel(&adev->vram_scratch.robj, NULL, NULL);
}

/**
 * amdgpu_device_program_register_sequence - program an array of registers.
 *
 * @adev: amdgpu_device pointer
 * @registers: pointer to the register array
 * @array_size: size of the register array
 *
 * Programs an array or registers with and and or masks.
 * This is a helper for setting golden registers.
 */
void amdgpu_device_program_register_sequence(struct amdgpu_device *adev,
					     const u32 *registers,
					     const u32 array_size)
{
	u32 tmp, reg, and_mask, or_mask;
	int i;

	if (array_size % 3)
		return;

	for (i = 0; i < array_size; i +=3) {
		reg = registers[i + 0];
		and_mask = registers[i + 1];
		or_mask = registers[i + 2];

		if (and_mask == 0xffffffff) {
			tmp = or_mask;
		} else {
			tmp = RREG32(reg);
			tmp &= ~and_mask;
			tmp |= or_mask;
		}
		WREG32(reg, tmp);
	}
}

/**
 * amdgpu_device_pci_config_reset - reset the GPU
 *
 * @adev: amdgpu_device pointer
 *
 * Resets the GPU using the pci config reset sequence.
 * Only applicable to asics prior to vega10.
 */
void amdgpu_device_pci_config_reset(struct amdgpu_device *adev)
{
	pci_write_config_dword(adev->pdev, 0x7c, AMDGPU_ASIC_RESET_DATA);
}

/*
 * GPU doorbell aperture helpers function.
 */
/**
 * amdgpu_device_doorbell_init - Init doorbell driver information.
 *
 * @adev: amdgpu_device pointer
 *
 * Init doorbell driver information (CIK)
 * Returns 0 on success, error on failure.
 */
static int amdgpu_device_doorbell_init(struct amdgpu_device *adev)
{

	/* No doorbell on SI hardware generation */
	if (adev->asic_type < CHIP_BONAIRE) {
		adev->doorbell.base = 0;
		adev->doorbell.size = 0;
		adev->doorbell.num_doorbells = 0;
		adev->doorbell.ptr = NULL;
		return 0;
	}

	if (pci_resource_flags(adev->pdev, 2) & IORESOURCE_UNSET)
		return -EINVAL;

	amdgpu_asic_init_doorbell_index(adev);

	/* doorbell bar mapping */
	adev->doorbell.base = pci_resource_start(adev->pdev, 2);
	adev->doorbell.size = pci_resource_len(adev->pdev, 2);

	adev->doorbell.num_doorbells = min_t(u32, adev->doorbell.size / sizeof(u32),
					     adev->doorbell_index.max_assignment+1);
	if (adev->doorbell.num_doorbells == 0)
		return -EINVAL;

	/* For Vega, reserve and map two pages on doorbell BAR since SDMA
	 * paging queue doorbell use the second page. The
	 * AMDGPU_DOORBELL64_MAX_ASSIGNMENT definition assumes all the
	 * doorbells are in the first page. So with paging queue enabled,
	 * the max num_doorbells should + 1 page (0x400 in dword)
	 */
	if (adev->asic_type >= CHIP_VEGA10)
		adev->doorbell.num_doorbells += 0x400;

	adev->doorbell.ptr = ioremap(adev->doorbell.base,
				     adev->doorbell.num_doorbells *
				     sizeof(u32));
	if (adev->doorbell.ptr == NULL)
		return -ENOMEM;

	return 0;
}

/**
 * amdgpu_device_doorbell_fini - Tear down doorbell driver information.
 *
 * @adev: amdgpu_device pointer
 *
 * Tear down doorbell driver information (CIK)
 */
static void amdgpu_device_doorbell_fini(struct amdgpu_device *adev)
{
	iounmap(adev->doorbell.ptr);
	adev->doorbell.ptr = NULL;
}



/*
 * amdgpu_device_wb_*()
 * Writeback is the method by which the GPU updates special pages in memory
 * with the status of certain GPU events (fences, ring pointers,etc.).
 */

/**
 * amdgpu_device_wb_fini - Disable Writeback and free memory
 *
 * @adev: amdgpu_device pointer
 *
 * Disables Writeback and frees the Writeback memory (all asics).
 * Used at driver shutdown.
 */
static void amdgpu_device_wb_fini(struct amdgpu_device *adev)
{
	if (adev->wb.wb_obj) {
		amdgpu_bo_free_kernel(&adev->wb.wb_obj,
				      &adev->wb.gpu_addr,
				      (void **)&adev->wb.wb);
		adev->wb.wb_obj = NULL;
	}
}

/**
 * amdgpu_device_wb_init- Init Writeback driver info and allocate memory
 *
 * @adev: amdgpu_device pointer
 *
 * Initializes writeback and allocates writeback memory (all asics).
 * Used at driver startup.
 * Returns 0 on success or an -error on failure.
 */
static int amdgpu_device_wb_init(struct amdgpu_device *adev)
{
	int r;

	if (adev->wb.wb_obj == NULL) {
		/* AMDGPU_MAX_WB * sizeof(uint32_t) * 8 = AMDGPU_MAX_WB 256bit slots */
		r = amdgpu_bo_create_kernel(adev, AMDGPU_MAX_WB * sizeof(uint32_t) * 8,
					    PAGE_SIZE, AMDGPU_GEM_DOMAIN_GTT,
					    &adev->wb.wb_obj, &adev->wb.gpu_addr,
					    (void **)&adev->wb.wb);
		if (r) {
			dev_warn(adev->dev, "(%d) create WB bo failed\n", r);
			return r;
		}

		adev->wb.num_wb = AMDGPU_MAX_WB;
		memset(&adev->wb.used, 0, sizeof(adev->wb.used));

		/* clear wb memory */
		memset((char *)adev->wb.wb, 0, AMDGPU_MAX_WB * sizeof(uint32_t) * 8);
	}

	return 0;
}

/**
 * amdgpu_device_wb_get - Allocate a wb entry
 *
 * @adev: amdgpu_device pointer
 * @wb: wb index
 *
 * Allocate a wb slot for use by the driver (all asics).
 * Returns 0 on success or -EINVAL on failure.
 */
int amdgpu_device_wb_get(struct amdgpu_device *adev, u32 *wb)
{
	unsigned long offset = find_first_zero_bit(adev->wb.used, adev->wb.num_wb);

	if (offset < adev->wb.num_wb) {
		__set_bit(offset, adev->wb.used);
		*wb = offset << 3; /* convert to dw offset */
		return 0;
	} else {
		return -EINVAL;
	}
}

/**
 * amdgpu_device_wb_free - Free a wb entry
 *
 * @adev: amdgpu_device pointer
 * @wb: wb index
 *
 * Free a wb slot allocated for use by the driver (all asics)
 */
void amdgpu_device_wb_free(struct amdgpu_device *adev, u32 wb)
{
	wb >>= 3;
	if (wb < adev->wb.num_wb)
		__clear_bit(wb, adev->wb.used);
}

/**
 * amdgpu_device_resize_fb_bar - try to resize FB BAR
 *
 * @adev: amdgpu_device pointer
 *
 * Try to resize FB BAR to make all VRAM CPU accessible. We try very hard not
 * to fail, but if any of the BARs is not accessible after the size we abort
 * driver loading by returning -ENODEV.
 */
int amdgpu_device_resize_fb_bar(struct amdgpu_device *adev)
{
	u64 space_needed = roundup_pow_of_two(adev->gmc.real_vram_size);
	u32 rbar_size = order_base_2(((space_needed >> 20) | 1)) - 1;
	struct pci_bus *root;
	struct resource *res;
	unsigned i;
	u16 cmd;
	int r;

	/* Bypass for VF */
	if (amdgpu_sriov_vf(adev))
		return 0;

	/* Check if the root BUS has 64bit memory resources */
	root = adev->pdev->bus;
	while (root->parent)
		root = root->parent;

	pci_bus_for_each_resource(root, res, i) {
		if (res && res->flags & (IORESOURCE_MEM | IORESOURCE_MEM_64) &&
		    res->start > 0x100000000ull)
			break;
	}

	/* Trying to resize is pointless without a root hub window above 4GB */
	if (!res)
		return 0;

	/* Disable memory decoding while we change the BAR addresses and size */
	pci_read_config_word(adev->pdev, PCI_COMMAND, &cmd);
	pci_write_config_word(adev->pdev, PCI_COMMAND,
			      cmd & ~PCI_COMMAND_MEMORY);

	/* Free the VRAM and doorbell BAR, we most likely need to move both. */
	amdgpu_device_doorbell_fini(adev);
	if (adev->asic_type >= CHIP_BONAIRE)
		pci_release_resource(adev->pdev, 2);

	pci_release_resource(adev->pdev, 0);

	r = pci_resize_resource(adev->pdev, 0, rbar_size);
	if (r == -ENOSPC)
		DRM_INFO("Not enough PCI address space for a large BAR.");
	else if (r && r != -ENOTSUPP)
		DRM_ERROR("Problem resizing BAR0 (%d).", r);

	pci_assign_unassigned_bus_resources(adev->pdev->bus);

	/* When the doorbell or fb BAR isn't available we have no chance of
	 * using the device.
	 */
	r = amdgpu_device_doorbell_init(adev);
	if (r || (pci_resource_flags(adev->pdev, 0) & IORESOURCE_UNSET))
		return -ENODEV;

	pci_write_config_word(adev->pdev, PCI_COMMAND, cmd);

	return 0;
}

/*
 * GPU helpers function.
 */
/**
 * amdgpu_device_need_post - check if the hw need post or not
 *
 * @adev: amdgpu_device pointer
 *
 * Check if the asic has been initialized (all asics) at driver startup
 * or post is needed if  hw reset is performed.
 * Returns true if need or false if not.
 */
bool amdgpu_device_need_post(struct amdgpu_device *adev)
{
	uint32_t reg;

	if (amdgpu_sriov_vf(adev))
		return false;

	if (amdgpu_passthrough(adev)) {
		/* for FIJI: In whole GPU pass-through virtualization case, after VM reboot
		 * some old smc fw still need driver do vPost otherwise gpu hang, while
		 * those smc fw version above 22.15 doesn't have this flaw, so we force
		 * vpost executed for smc version below 22.15
		 */
		if (adev->asic_type == CHIP_FIJI) {
			int err;
			uint32_t fw_ver;
			err = request_firmware(&adev->pm.fw, "amdgpu/fiji_smc.bin", adev->dev);
			/* force vPost if error occured */
			if (err)
				return true;

			fw_ver = *((uint32_t *)adev->pm.fw->data + 69);
			if (fw_ver < 0x00160e00)
				return true;
		}
	}

	if (adev->has_hw_reset) {
		adev->has_hw_reset = false;
		return true;
	}

	/* bios scratch used on CIK+ */
	if (adev->asic_type >= CHIP_BONAIRE)
		return amdgpu_atombios_scratch_need_asic_init(adev);

	/* check MEM_SIZE for older asics */
	reg = amdgpu_asic_get_config_memsize(adev);

	if ((reg != 0) && (reg != 0xffffffff))
		return false;

	return true;
}

/* if we get transitioned to only one device, take VGA back */
/**
 * amdgpu_device_vga_set_decode - enable/disable vga decode
 *
 * @cookie: amdgpu_device pointer
 * @state: enable/disable vga decode
 *
 * Enable/disable vga decode (all asics).
 * Returns VGA resource flags.
 */
static unsigned int amdgpu_device_vga_set_decode(void *cookie, bool state)
{
	struct amdgpu_device *adev = cookie;
	amdgpu_asic_set_vga_state(adev, state);
	if (state)
		return VGA_RSRC_LEGACY_IO | VGA_RSRC_LEGACY_MEM |
		       VGA_RSRC_NORMAL_IO | VGA_RSRC_NORMAL_MEM;
	else
		return VGA_RSRC_NORMAL_IO | VGA_RSRC_NORMAL_MEM;
}

/**
 * amdgpu_device_check_block_size - validate the vm block size
 *
 * @adev: amdgpu_device pointer
 *
 * Validates the vm block size specified via module parameter.
 * The vm block size defines number of bits in page table versus page directory,
 * a page is 4KB so we have 12 bits offset, minimum 9 bits in the
 * page table and the remaining bits are in the page directory.
 */
static void amdgpu_device_check_block_size(struct amdgpu_device *adev)
{
	/* defines number of bits in page table versus page directory,
	 * a page is 4KB so we have 12 bits offset, minimum 9 bits in the
	 * page table and the remaining bits are in the page directory */
	if (amdgpu_vm_block_size == -1)
		return;

	if (amdgpu_vm_block_size < 9) {
		dev_warn(adev->dev, "VM page table size (%d) too small\n",
			 amdgpu_vm_block_size);
		amdgpu_vm_block_size = -1;
	}
}

/**
 * amdgpu_device_check_vm_size - validate the vm size
 *
 * @adev: amdgpu_device pointer
 *
 * Validates the vm size in GB specified via module parameter.
 * The VM size is the size of the GPU virtual memory space in GB.
 */
static void amdgpu_device_check_vm_size(struct amdgpu_device *adev)
{
	/* no need to check the default value */
	if (amdgpu_vm_size == -1)
		return;

	if (amdgpu_vm_size < 1) {
		dev_warn(adev->dev, "VM size (%d) too small, min is 1GB\n",
			 amdgpu_vm_size);
		amdgpu_vm_size = -1;
	}
}

static void amdgpu_device_check_smu_prv_buffer_size(struct amdgpu_device *adev)
{
	struct sysinfo si;
	bool is_os_64 = (sizeof(void *) == 8) ? true : false;
	uint64_t total_memory;
	uint64_t dram_size_seven_GB = 0x1B8000000;
	uint64_t dram_size_three_GB = 0xB8000000;

	if (amdgpu_smu_memory_pool_size == 0)
		return;

	if (!is_os_64) {
		DRM_WARN("Not 64-bit OS, feature not supported\n");
		goto def_value;
	}
	si_meminfo(&si);
	total_memory = (uint64_t)si.totalram * si.mem_unit;

	if ((amdgpu_smu_memory_pool_size == 1) ||
		(amdgpu_smu_memory_pool_size == 2)) {
		if (total_memory < dram_size_three_GB)
			goto def_value1;
	} else if ((amdgpu_smu_memory_pool_size == 4) ||
		(amdgpu_smu_memory_pool_size == 8)) {
		if (total_memory < dram_size_seven_GB)
			goto def_value1;
	} else {
		DRM_WARN("Smu memory pool size not supported\n");
		goto def_value;
	}
	adev->pm.smu_prv_buffer_size = amdgpu_smu_memory_pool_size << 28;

	return;

def_value1:
	DRM_WARN("No enough system memory\n");
def_value:
	adev->pm.smu_prv_buffer_size = 0;
}

/**
 * amdgpu_device_check_arguments - validate module params
 *
 * @adev: amdgpu_device pointer
 *
 * Validates certain module parameters and updates
 * the associated values used by the driver (all asics).
 */
static void amdgpu_device_check_arguments(struct amdgpu_device *adev)
{
	if (amdgpu_sched_jobs < 4) {
		dev_warn(adev->dev, "sched jobs (%d) must be at least 4\n",
			 amdgpu_sched_jobs);
		amdgpu_sched_jobs = 4;
	} else if (!is_power_of_2(amdgpu_sched_jobs)){
		dev_warn(adev->dev, "sched jobs (%d) must be a power of 2\n",
			 amdgpu_sched_jobs);
		amdgpu_sched_jobs = roundup_pow_of_two(amdgpu_sched_jobs);
	}

	if (amdgpu_gart_size != -1 && amdgpu_gart_size < 32) {
		/* gart size must be greater or equal to 32M */
		dev_warn(adev->dev, "gart size (%d) too small\n",
			 amdgpu_gart_size);
		amdgpu_gart_size = -1;
	}

	if (amdgpu_gtt_size != -1 && amdgpu_gtt_size < 32) {
		/* gtt size must be greater or equal to 32M */
		dev_warn(adev->dev, "gtt size (%d) too small\n",
				 amdgpu_gtt_size);
		amdgpu_gtt_size = -1;
	}

	/* valid range is between 4 and 9 inclusive */
	if (amdgpu_vm_fragment_size != -1 &&
	    (amdgpu_vm_fragment_size > 9 || amdgpu_vm_fragment_size < 4)) {
		dev_warn(adev->dev, "valid range is between 4 and 9\n");
		amdgpu_vm_fragment_size = -1;
	}

	amdgpu_device_check_smu_prv_buffer_size(adev);

	amdgpu_device_check_vm_size(adev);

	amdgpu_device_check_block_size(adev);

	if (amdgpu_vram_page_split != -1 && (amdgpu_vram_page_split < 16 ||
	    !is_power_of_2(amdgpu_vram_page_split))) {
		dev_warn(adev->dev, "invalid VRAM page split (%d)\n",
			 amdgpu_vram_page_split);
		amdgpu_vram_page_split = 1024;
	}

	if (amdgpu_lockup_timeout == 0) {
		dev_warn(adev->dev, "lockup_timeout msut be > 0, adjusting to 10000\n");
		amdgpu_lockup_timeout = 10000;
	}

	adev->firmware.load_type = amdgpu_ucode_get_load_type(adev, amdgpu_fw_load_type);
}

/**
 * amdgpu_switcheroo_set_state - set switcheroo state
 *
 * @pdev: pci dev pointer
 * @state: vga_switcheroo state
 *
 * Callback for the switcheroo driver.  Suspends or resumes the
 * the asics before or after it is powered up using ACPI methods.
 */
static void amdgpu_switcheroo_set_state(struct pci_dev *pdev, enum vga_switcheroo_state state)
{
	struct drm_device *dev = pci_get_drvdata(pdev);

	if (amdgpu_device_is_px(dev) && state == VGA_SWITCHEROO_OFF)
		return;

	if (state == VGA_SWITCHEROO_ON) {
		pr_info("amdgpu: switched on\n");
		/* don't suspend or resume card normally */
		dev->switch_power_state = DRM_SWITCH_POWER_CHANGING;

		amdgpu_device_resume(dev, true, true);

		dev->switch_power_state = DRM_SWITCH_POWER_ON;
		drm_kms_helper_poll_enable(dev);
	} else {
		pr_info("amdgpu: switched off\n");
		drm_kms_helper_poll_disable(dev);
		dev->switch_power_state = DRM_SWITCH_POWER_CHANGING;
		amdgpu_device_suspend(dev, true, true);
		dev->switch_power_state = DRM_SWITCH_POWER_OFF;
	}
}

/**
 * amdgpu_switcheroo_can_switch - see if switcheroo state can change
 *
 * @pdev: pci dev pointer
 *
 * Callback for the switcheroo driver.  Check of the switcheroo
 * state can be changed.
 * Returns true if the state can be changed, false if not.
 */
static bool amdgpu_switcheroo_can_switch(struct pci_dev *pdev)
{
	struct drm_device *dev = pci_get_drvdata(pdev);

	/*
	* FIXME: open_count is protected by drm_global_mutex but that would lead to
	* locking inversion with the driver load path. And the access here is
	* completely racy anyway. So don't bother with locking for now.
	*/
	return dev->open_count == 0;
}

static const struct vga_switcheroo_client_ops amdgpu_switcheroo_ops = {
	.set_gpu_state = amdgpu_switcheroo_set_state,
	.reprobe = NULL,
	.can_switch = amdgpu_switcheroo_can_switch,
};

/**
 * amdgpu_device_ip_set_clockgating_state - set the CG state
 *
 * @dev: amdgpu_device pointer
 * @block_type: Type of hardware IP (SMU, GFX, UVD, etc.)
 * @state: clockgating state (gate or ungate)
 *
 * Sets the requested clockgating state for all instances of
 * the hardware IP specified.
 * Returns the error code from the last instance.
 */
int amdgpu_device_ip_set_clockgating_state(void *dev,
					   enum amd_ip_block_type block_type,
					   enum amd_clockgating_state state)
{
	struct amdgpu_device *adev = dev;
	int i, r = 0;

	for (i = 0; i < adev->num_ip_blocks; i++) {
		if (!adev->ip_blocks[i].status.valid)
			continue;
		if (adev->ip_blocks[i].version->type != block_type)
			continue;
		if (!adev->ip_blocks[i].version->funcs->set_clockgating_state)
			continue;
		r = adev->ip_blocks[i].version->funcs->set_clockgating_state(
			(void *)adev, state);
		if (r)
			DRM_ERROR("set_clockgating_state of IP block <%s> failed %d\n",
				  adev->ip_blocks[i].version->funcs->name, r);
	}
	return r;
}

/**
 * amdgpu_device_ip_set_powergating_state - set the PG state
 *
 * @dev: amdgpu_device pointer
 * @block_type: Type of hardware IP (SMU, GFX, UVD, etc.)
 * @state: powergating state (gate or ungate)
 *
 * Sets the requested powergating state for all instances of
 * the hardware IP specified.
 * Returns the error code from the last instance.
 */
int amdgpu_device_ip_set_powergating_state(void *dev,
					   enum amd_ip_block_type block_type,
					   enum amd_powergating_state state)
{
	struct amdgpu_device *adev = dev;
	int i, r = 0;

	for (i = 0; i < adev->num_ip_blocks; i++) {
		if (!adev->ip_blocks[i].status.valid)
			continue;
		if (adev->ip_blocks[i].version->type != block_type)
			continue;
		if (!adev->ip_blocks[i].version->funcs->set_powergating_state)
			continue;
		r = adev->ip_blocks[i].version->funcs->set_powergating_state(
			(void *)adev, state);
		if (r)
			DRM_ERROR("set_powergating_state of IP block <%s> failed %d\n",
				  adev->ip_blocks[i].version->funcs->name, r);
	}
	return r;
}

/**
 * amdgpu_device_ip_get_clockgating_state - get the CG state
 *
 * @adev: amdgpu_device pointer
 * @flags: clockgating feature flags
 *
 * Walks the list of IPs on the device and updates the clockgating
 * flags for each IP.
 * Updates @flags with the feature flags for each hardware IP where
 * clockgating is enabled.
 */
void amdgpu_device_ip_get_clockgating_state(struct amdgpu_device *adev,
					    u32 *flags)
{
	int i;

	for (i = 0; i < adev->num_ip_blocks; i++) {
		if (!adev->ip_blocks[i].status.valid)
			continue;
		if (adev->ip_blocks[i].version->funcs->get_clockgating_state)
			adev->ip_blocks[i].version->funcs->get_clockgating_state((void *)adev, flags);
	}
}

/**
 * amdgpu_device_ip_wait_for_idle - wait for idle
 *
 * @adev: amdgpu_device pointer
 * @block_type: Type of hardware IP (SMU, GFX, UVD, etc.)
 *
 * Waits for the request hardware IP to be idle.
 * Returns 0 for success or a negative error code on failure.
 */
int amdgpu_device_ip_wait_for_idle(struct amdgpu_device *adev,
				   enum amd_ip_block_type block_type)
{
	int i, r;

	for (i = 0; i < adev->num_ip_blocks; i++) {
		if (!adev->ip_blocks[i].status.valid)
			continue;
		if (adev->ip_blocks[i].version->type == block_type) {
			r = adev->ip_blocks[i].version->funcs->wait_for_idle((void *)adev);
			if (r)
				return r;
			break;
		}
	}
	return 0;

}

/**
 * amdgpu_device_ip_is_idle - is the hardware IP idle
 *
 * @adev: amdgpu_device pointer
 * @block_type: Type of hardware IP (SMU, GFX, UVD, etc.)
 *
 * Check if the hardware IP is idle or not.
 * Returns true if it the IP is idle, false if not.
 */
bool amdgpu_device_ip_is_idle(struct amdgpu_device *adev,
			      enum amd_ip_block_type block_type)
{
	int i;

	for (i = 0; i < adev->num_ip_blocks; i++) {
		if (!adev->ip_blocks[i].status.valid)
			continue;
		if (adev->ip_blocks[i].version->type == block_type)
			return adev->ip_blocks[i].version->funcs->is_idle((void *)adev);
	}
	return true;

}

/**
 * amdgpu_device_ip_get_ip_block - get a hw IP pointer
 *
 * @adev: amdgpu_device pointer
 * @type: Type of hardware IP (SMU, GFX, UVD, etc.)
 *
 * Returns a pointer to the hardware IP block structure
 * if it exists for the asic, otherwise NULL.
 */
struct amdgpu_ip_block *
amdgpu_device_ip_get_ip_block(struct amdgpu_device *adev,
			      enum amd_ip_block_type type)
{
	int i;

	for (i = 0; i < adev->num_ip_blocks; i++)
		if (adev->ip_blocks[i].version->type == type)
			return &adev->ip_blocks[i];

	return NULL;
}

/**
 * amdgpu_device_ip_block_version_cmp
 *
 * @adev: amdgpu_device pointer
 * @type: enum amd_ip_block_type
 * @major: major version
 * @minor: minor version
 *
 * return 0 if equal or greater
 * return 1 if smaller or the ip_block doesn't exist
 */
int amdgpu_device_ip_block_version_cmp(struct amdgpu_device *adev,
				       enum amd_ip_block_type type,
				       u32 major, u32 minor)
{
	struct amdgpu_ip_block *ip_block = amdgpu_device_ip_get_ip_block(adev, type);

	if (ip_block && ((ip_block->version->major > major) ||
			((ip_block->version->major == major) &&
			(ip_block->version->minor >= minor))))
		return 0;

	return 1;
}

/**
 * amdgpu_device_ip_block_add
 *
 * @adev: amdgpu_device pointer
 * @ip_block_version: pointer to the IP to add
 *
 * Adds the IP block driver information to the collection of IPs
 * on the asic.
 */
int amdgpu_device_ip_block_add(struct amdgpu_device *adev,
			       const struct amdgpu_ip_block_version *ip_block_version)
{
	if (!ip_block_version)
		return -EINVAL;

	DRM_INFO("add ip block number %d <%s>\n", adev->num_ip_blocks,
		  ip_block_version->funcs->name);

	adev->ip_blocks[adev->num_ip_blocks++].version = ip_block_version;

	return 0;
}

/**
 * amdgpu_device_enable_virtual_display - enable virtual display feature
 *
 * @adev: amdgpu_device pointer
 *
 * Enabled the virtual display feature if the user has enabled it via
 * the module parameter virtual_display.  This feature provides a virtual
 * display hardware on headless boards or in virtualized environments.
 * This function parses and validates the configuration string specified by
 * the user and configues the virtual display configuration (number of
 * virtual connectors, crtcs, etc.) specified.
 */
static void amdgpu_device_enable_virtual_display(struct amdgpu_device *adev)
{
	adev->enable_virtual_display = false;

	if (amdgpu_virtual_display) {
		struct drm_device *ddev = adev->ddev;
		const char *pci_address_name = pci_name(ddev->pdev);
		char *pciaddstr, *pciaddstr_tmp, *pciaddname_tmp, *pciaddname;

		pciaddstr = kstrdup(amdgpu_virtual_display, GFP_KERNEL);
		pciaddstr_tmp = pciaddstr;
		while ((pciaddname_tmp = strsep(&pciaddstr_tmp, ";"))) {
			pciaddname = strsep(&pciaddname_tmp, ",");
			if (!strcmp("all", pciaddname)
			    || !strcmp(pci_address_name, pciaddname)) {
				long num_crtc;
				int res = -1;

				adev->enable_virtual_display = true;

				if (pciaddname_tmp)
					res = kstrtol(pciaddname_tmp, 10,
						      &num_crtc);

				if (!res) {
					if (num_crtc < 1)
						num_crtc = 1;
					if (num_crtc > 6)
						num_crtc = 6;
					adev->mode_info.num_crtc = num_crtc;
				} else {
					adev->mode_info.num_crtc = 1;
				}
				break;
			}
		}

		DRM_INFO("virtual display string:%s, %s:virtual_display:%d, num_crtc:%d\n",
			 amdgpu_virtual_display, pci_address_name,
			 adev->enable_virtual_display, adev->mode_info.num_crtc);

		kfree(pciaddstr);
	}
}

/**
 * amdgpu_device_parse_gpu_info_fw - parse gpu info firmware
 *
 * @adev: amdgpu_device pointer
 *
 * Parses the asic configuration parameters specified in the gpu info
 * firmware and makes them availale to the driver for use in configuring
 * the asic.
 * Returns 0 on success, -EINVAL on failure.
 */
static int amdgpu_device_parse_gpu_info_fw(struct amdgpu_device *adev)
{
	const char *chip_name;
	char fw_name[30];
	int err;
	const struct gpu_info_firmware_header_v1_0 *hdr;

	adev->firmware.gpu_info_fw = NULL;

	switch (adev->asic_type) {
	case CHIP_TOPAZ:
	case CHIP_TONGA:
	case CHIP_FIJI:
	case CHIP_POLARIS10:
	case CHIP_POLARIS11:
	case CHIP_POLARIS12:
	case CHIP_VEGAM:
	case CHIP_CARRIZO:
	case CHIP_STONEY:
#ifdef CONFIG_DRM_AMDGPU_SI
	case CHIP_VERDE:
	case CHIP_TAHITI:
	case CHIP_PITCAIRN:
	case CHIP_OLAND:
	case CHIP_HAINAN:
#endif
#ifdef CONFIG_DRM_AMDGPU_CIK
	case CHIP_BONAIRE:
	case CHIP_HAWAII:
	case CHIP_KAVERI:
	case CHIP_KABINI:
	case CHIP_MULLINS:
#endif
	case CHIP_VEGA20:
	default:
		return 0;
	case CHIP_VEGA10:
		chip_name = "vega10";
		break;
	case CHIP_VEGA12:
		chip_name = "vega12";
		break;
	case CHIP_RAVEN:
		if (adev->rev_id >= 8)
			chip_name = "raven2";
		else if (adev->pdev->device == 0x15d8)
			chip_name = "picasso";
		else
			chip_name = "raven";
		break;
	}

	snprintf(fw_name, sizeof(fw_name), "amdgpu/%s_gpu_info.bin", chip_name);
	err = request_firmware(&adev->firmware.gpu_info_fw, fw_name, adev->dev);
	if (err) {
		dev_err(adev->dev,
			"Failed to load gpu_info firmware \"%s\"\n",
			fw_name);
		goto out;
	}
	err = amdgpu_ucode_validate(adev->firmware.gpu_info_fw);
	if (err) {
		dev_err(adev->dev,
			"Failed to validate gpu_info firmware \"%s\"\n",
			fw_name);
		goto out;
	}

	hdr = (const struct gpu_info_firmware_header_v1_0 *)adev->firmware.gpu_info_fw->data;
	amdgpu_ucode_print_gpu_info_hdr(&hdr->header);

	switch (hdr->version_major) {
	case 1:
	{
		const struct gpu_info_firmware_v1_0 *gpu_info_fw =
			(const struct gpu_info_firmware_v1_0 *)(adev->firmware.gpu_info_fw->data +
								le32_to_cpu(hdr->header.ucode_array_offset_bytes));

		adev->gfx.config.max_shader_engines = le32_to_cpu(gpu_info_fw->gc_num_se);
		adev->gfx.config.max_cu_per_sh = le32_to_cpu(gpu_info_fw->gc_num_cu_per_sh);
		adev->gfx.config.max_sh_per_se = le32_to_cpu(gpu_info_fw->gc_num_sh_per_se);
		adev->gfx.config.max_backends_per_se = le32_to_cpu(gpu_info_fw->gc_num_rb_per_se);
		adev->gfx.config.max_texture_channel_caches =
			le32_to_cpu(gpu_info_fw->gc_num_tccs);
		adev->gfx.config.max_gprs = le32_to_cpu(gpu_info_fw->gc_num_gprs);
		adev->gfx.config.max_gs_threads = le32_to_cpu(gpu_info_fw->gc_num_max_gs_thds);
		adev->gfx.config.gs_vgt_table_depth = le32_to_cpu(gpu_info_fw->gc_gs_table_depth);
		adev->gfx.config.gs_prim_buffer_depth = le32_to_cpu(gpu_info_fw->gc_gsprim_buff_depth);
		adev->gfx.config.double_offchip_lds_buf =
			le32_to_cpu(gpu_info_fw->gc_double_offchip_lds_buffer);
		adev->gfx.cu_info.wave_front_size = le32_to_cpu(gpu_info_fw->gc_wave_size);
		adev->gfx.cu_info.max_waves_per_simd =
			le32_to_cpu(gpu_info_fw->gc_max_waves_per_simd);
		adev->gfx.cu_info.max_scratch_slots_per_cu =
			le32_to_cpu(gpu_info_fw->gc_max_scratch_slots_per_cu);
		adev->gfx.cu_info.lds_size = le32_to_cpu(gpu_info_fw->gc_lds_size);
		break;
	}
	default:
		dev_err(adev->dev,
			"Unsupported gpu_info table %d\n", hdr->header.ucode_version);
		err = -EINVAL;
		goto out;
	}
out:
	return err;
}

/**
 * amdgpu_device_ip_early_init - run early init for hardware IPs
 *
 * @adev: amdgpu_device pointer
 *
 * Early initialization pass for hardware IPs.  The hardware IPs that make
 * up each asic are discovered each IP's early_init callback is run.  This
 * is the first stage in initializing the asic.
 * Returns 0 on success, negative error code on failure.
 */
static int amdgpu_device_ip_early_init(struct amdgpu_device *adev)
{
	int i, r;

	amdgpu_device_enable_virtual_display(adev);

	switch (adev->asic_type) {
	case CHIP_TOPAZ:
	case CHIP_TONGA:
	case CHIP_FIJI:
	case CHIP_POLARIS10:
	case CHIP_POLARIS11:
	case CHIP_POLARIS12:
	case CHIP_VEGAM:
	case CHIP_CARRIZO:
	case CHIP_STONEY:
		if (adev->asic_type == CHIP_CARRIZO || adev->asic_type == CHIP_STONEY)
			adev->family = AMDGPU_FAMILY_CZ;
		else
			adev->family = AMDGPU_FAMILY_VI;

		r = vi_set_ip_blocks(adev);
		if (r)
			return r;
		break;
#ifdef CONFIG_DRM_AMDGPU_SI
	case CHIP_VERDE:
	case CHIP_TAHITI:
	case CHIP_PITCAIRN:
	case CHIP_OLAND:
	case CHIP_HAINAN:
		adev->family = AMDGPU_FAMILY_SI;
		r = si_set_ip_blocks(adev);
		if (r)
			return r;
		break;
#endif
#ifdef CONFIG_DRM_AMDGPU_CIK
	case CHIP_BONAIRE:
	case CHIP_HAWAII:
	case CHIP_KAVERI:
	case CHIP_KABINI:
	case CHIP_MULLINS:
		if ((adev->asic_type == CHIP_BONAIRE) || (adev->asic_type == CHIP_HAWAII))
			adev->family = AMDGPU_FAMILY_CI;
		else
			adev->family = AMDGPU_FAMILY_KV;

		r = cik_set_ip_blocks(adev);
		if (r)
			return r;
		break;
#endif
	case CHIP_VEGA10:
	case CHIP_VEGA12:
	case CHIP_VEGA20:
	case CHIP_RAVEN:
		if (adev->asic_type == CHIP_RAVEN)
			adev->family = AMDGPU_FAMILY_RV;
		else
			adev->family = AMDGPU_FAMILY_AI;

		r = soc15_set_ip_blocks(adev);
		if (r)
			return r;
		break;
	default:
		/* FIXME: not supported yet */
		return -EINVAL;
	}

	r = amdgpu_device_parse_gpu_info_fw(adev);
	if (r)
		return r;

	amdgpu_amdkfd_device_probe(adev);

	if (amdgpu_sriov_vf(adev)) {
		r = amdgpu_virt_request_full_gpu(adev, true);
		if (r)
			return -EAGAIN;
	}

	adev->pm.pp_feature = amdgpu_pp_feature_mask;
	if (amdgpu_sriov_vf(adev))
		adev->pm.pp_feature &= ~PP_GFXOFF_MASK;

	for (i = 0; i < adev->num_ip_blocks; i++) {
		if ((amdgpu_ip_block_mask & (1 << i)) == 0) {
			DRM_ERROR("disabled ip block: %d <%s>\n",
				  i, adev->ip_blocks[i].version->funcs->name);
			adev->ip_blocks[i].status.valid = false;
		} else {
			if (adev->ip_blocks[i].version->funcs->early_init) {
				r = adev->ip_blocks[i].version->funcs->early_init((void *)adev);
				if (r == -ENOENT) {
					adev->ip_blocks[i].status.valid = false;
				} else if (r) {
					DRM_ERROR("early_init of IP block <%s> failed %d\n",
						  adev->ip_blocks[i].version->funcs->name, r);
					return r;
				} else {
					adev->ip_blocks[i].status.valid = true;
				}
			} else {
				adev->ip_blocks[i].status.valid = true;
			}
		}
	}

	adev->cg_flags &= amdgpu_cg_mask;
	adev->pg_flags &= amdgpu_pg_mask;

	return 0;
}

static int amdgpu_device_ip_hw_init_phase1(struct amdgpu_device *adev)
{
	int i, r;

	for (i = 0; i < adev->num_ip_blocks; i++) {
		if (!adev->ip_blocks[i].status.sw)
			continue;
		if (adev->ip_blocks[i].status.hw)
			continue;
		if (adev->ip_blocks[i].version->type == AMD_IP_BLOCK_TYPE_COMMON ||
		    adev->ip_blocks[i].version->type == AMD_IP_BLOCK_TYPE_IH) {
			r = adev->ip_blocks[i].version->funcs->hw_init(adev);
			if (r) {
				DRM_ERROR("hw_init of IP block <%s> failed %d\n",
					  adev->ip_blocks[i].version->funcs->name, r);
				return r;
			}
			adev->ip_blocks[i].status.hw = true;
		}
	}

	return 0;
}

static int amdgpu_device_ip_hw_init_phase2(struct amdgpu_device *adev)
{
	int i, r;

	for (i = 0; i < adev->num_ip_blocks; i++) {
		if (!adev->ip_blocks[i].status.sw)
			continue;
		if (adev->ip_blocks[i].status.hw)
			continue;
		r = adev->ip_blocks[i].version->funcs->hw_init(adev);
		if (r) {
			DRM_ERROR("hw_init of IP block <%s> failed %d\n",
				  adev->ip_blocks[i].version->funcs->name, r);
			return r;
		}
		adev->ip_blocks[i].status.hw = true;
	}

	return 0;
}

static int amdgpu_device_fw_loading(struct amdgpu_device *adev)
{
	int r = 0;
	int i;
	uint32_t smu_version;

	if (adev->asic_type >= CHIP_VEGA10) {
		for (i = 0; i < adev->num_ip_blocks; i++) {
			if (adev->ip_blocks[i].version->type == AMD_IP_BLOCK_TYPE_PSP) {
				if (adev->in_gpu_reset || adev->in_suspend) {
					if (amdgpu_sriov_vf(adev) && adev->in_gpu_reset)
						break; /* sriov gpu reset, psp need to do hw_init before IH because of hw limit */
					r = adev->ip_blocks[i].version->funcs->resume(adev);
					if (r) {
						DRM_ERROR("resume of IP block <%s> failed %d\n",
							  adev->ip_blocks[i].version->funcs->name, r);
						return r;
					}
				} else {
					r = adev->ip_blocks[i].version->funcs->hw_init(adev);
					if (r) {
						DRM_ERROR("hw_init of IP block <%s> failed %d\n",
						  adev->ip_blocks[i].version->funcs->name, r);
						return r;
					}
				}
				adev->ip_blocks[i].status.hw = true;
			}
		}
	}
	r = amdgpu_pm_load_smu_firmware(adev, &smu_version);

	return r;
}

/**
 * amdgpu_device_ip_init - run init for hardware IPs
 *
 * @adev: amdgpu_device pointer
 *
 * Main initialization pass for hardware IPs.  The list of all the hardware
 * IPs that make up the asic is walked and the sw_init and hw_init callbacks
 * are run.  sw_init initializes the software state associated with each IP
 * and hw_init initializes the hardware associated with each IP.
 * Returns 0 on success, negative error code on failure.
 */
static int amdgpu_device_ip_init(struct amdgpu_device *adev)
{
	int i, r;

	r = amdgpu_ras_init(adev);
	if (r)
		return r;

	for (i = 0; i < adev->num_ip_blocks; i++) {
		if (!adev->ip_blocks[i].status.valid)
			continue;
		r = adev->ip_blocks[i].version->funcs->sw_init((void *)adev);
		if (r) {
			DRM_ERROR("sw_init of IP block <%s> failed %d\n",
				  adev->ip_blocks[i].version->funcs->name, r);
			goto init_failed;
		}
		adev->ip_blocks[i].status.sw = true;

		/* need to do gmc hw init early so we can allocate gpu mem */
		if (adev->ip_blocks[i].version->type == AMD_IP_BLOCK_TYPE_GMC) {
			r = amdgpu_device_vram_scratch_init(adev);
			if (r) {
				DRM_ERROR("amdgpu_vram_scratch_init failed %d\n", r);
				goto init_failed;
			}
			r = adev->ip_blocks[i].version->funcs->hw_init((void *)adev);
			if (r) {
				DRM_ERROR("hw_init %d failed %d\n", i, r);
				goto init_failed;
			}
			r = amdgpu_device_wb_init(adev);
			if (r) {
				DRM_ERROR("amdgpu_device_wb_init failed %d\n", r);
				goto init_failed;
			}
			adev->ip_blocks[i].status.hw = true;

			/* right after GMC hw init, we create CSA */
			if (amdgpu_sriov_vf(adev)) {
				r = amdgpu_allocate_static_csa(adev, &adev->virt.csa_obj,
								AMDGPU_GEM_DOMAIN_VRAM,
								AMDGPU_CSA_SIZE);
				if (r) {
					DRM_ERROR("allocate CSA failed %d\n", r);
					goto init_failed;
				}
			}
		}
	}

	r = amdgpu_ib_pool_init(adev);
	if (r) {
		dev_err(adev->dev, "IB initialization failed (%d).\n", r);
		amdgpu_vf_error_put(adev, AMDGIM_ERROR_VF_IB_INIT_FAIL, 0, r);
		goto init_failed;
	}

	r = amdgpu_ucode_create_bo(adev); /* create ucode bo when sw_init complete*/
	if (r)
		goto init_failed;

	r = amdgpu_device_ip_hw_init_phase1(adev);
	if (r)
		goto init_failed;

	r = amdgpu_device_fw_loading(adev);
	if (r)
		goto init_failed;

	r = amdgpu_device_ip_hw_init_phase2(adev);
	if (r)
		goto init_failed;

	if (adev->gmc.xgmi.num_physical_nodes > 1)
		amdgpu_xgmi_add_device(adev);
	amdgpu_amdkfd_device_init(adev);

init_failed:
	if (amdgpu_sriov_vf(adev)) {
		if (!r)
			amdgpu_virt_init_data_exchange(adev);
		amdgpu_virt_release_full_gpu(adev, true);
	}

	return r;
}

/**
 * amdgpu_device_fill_reset_magic - writes reset magic to gart pointer
 *
 * @adev: amdgpu_device pointer
 *
 * Writes a reset magic value to the gart pointer in VRAM.  The driver calls
 * this function before a GPU reset.  If the value is retained after a
 * GPU reset, VRAM has not been lost.  Some GPU resets may destry VRAM contents.
 */
static void amdgpu_device_fill_reset_magic(struct amdgpu_device *adev)
{
	memcpy(adev->reset_magic, adev->gart.ptr, AMDGPU_RESET_MAGIC_NUM);
}

/**
 * amdgpu_device_check_vram_lost - check if vram is valid
 *
 * @adev: amdgpu_device pointer
 *
 * Checks the reset magic value written to the gart pointer in VRAM.
 * The driver calls this after a GPU reset to see if the contents of
 * VRAM is lost or now.
 * returns true if vram is lost, false if not.
 */
static bool amdgpu_device_check_vram_lost(struct amdgpu_device *adev)
{
	return !!memcmp(adev->gart.ptr, adev->reset_magic,
			AMDGPU_RESET_MAGIC_NUM);
}

/**
 * amdgpu_device_set_cg_state - set clockgating for amdgpu device
 *
 * @adev: amdgpu_device pointer
 *
 * The list of all the hardware IPs that make up the asic is walked and the
 * set_clockgating_state callbacks are run.
 * Late initialization pass enabling clockgating for hardware IPs.
 * Fini or suspend, pass disabling clockgating for hardware IPs.
 * Returns 0 on success, negative error code on failure.
 */

static int amdgpu_device_set_cg_state(struct amdgpu_device *adev,
						enum amd_clockgating_state state)
{
	int i, j, r;

	if (amdgpu_emu_mode == 1)
		return 0;

	for (j = 0; j < adev->num_ip_blocks; j++) {
		i = state == AMD_CG_STATE_GATE ? j : adev->num_ip_blocks - j - 1;
		if (!adev->ip_blocks[i].status.late_initialized)
			continue;
		/* skip CG for VCE/UVD, it's handled specially */
		if (adev->ip_blocks[i].version->type != AMD_IP_BLOCK_TYPE_UVD &&
		    adev->ip_blocks[i].version->type != AMD_IP_BLOCK_TYPE_VCE &&
		    adev->ip_blocks[i].version->type != AMD_IP_BLOCK_TYPE_VCN &&
		    adev->ip_blocks[i].version->funcs->set_clockgating_state) {
			/* enable clockgating to save power */
			r = adev->ip_blocks[i].version->funcs->set_clockgating_state((void *)adev,
										     state);
			if (r) {
				DRM_ERROR("set_clockgating_state(gate) of IP block <%s> failed %d\n",
					  adev->ip_blocks[i].version->funcs->name, r);
				return r;
			}
		}
	}

	return 0;
}

static int amdgpu_device_set_pg_state(struct amdgpu_device *adev, enum amd_powergating_state state)
{
	int i, j, r;

	if (amdgpu_emu_mode == 1)
		return 0;

	for (j = 0; j < adev->num_ip_blocks; j++) {
		i = state == AMD_PG_STATE_GATE ? j : adev->num_ip_blocks - j - 1;
		if (!adev->ip_blocks[i].status.late_initialized)
			continue;
		/* skip CG for VCE/UVD, it's handled specially */
		if (adev->ip_blocks[i].version->type != AMD_IP_BLOCK_TYPE_UVD &&
		    adev->ip_blocks[i].version->type != AMD_IP_BLOCK_TYPE_VCE &&
		    adev->ip_blocks[i].version->type != AMD_IP_BLOCK_TYPE_VCN &&
		    adev->ip_blocks[i].version->funcs->set_powergating_state) {
			/* enable powergating to save power */
			r = adev->ip_blocks[i].version->funcs->set_powergating_state((void *)adev,
											state);
			if (r) {
				DRM_ERROR("set_powergating_state(gate) of IP block <%s> failed %d\n",
					  adev->ip_blocks[i].version->funcs->name, r);
				return r;
			}
		}
	}
	return 0;
}

/**
 * amdgpu_device_ip_late_init - run late init for hardware IPs
 *
 * @adev: amdgpu_device pointer
 *
 * Late initialization pass for hardware IPs.  The list of all the hardware
 * IPs that make up the asic is walked and the late_init callbacks are run.
 * late_init covers any special initialization that an IP requires
 * after all of the have been initialized or something that needs to happen
 * late in the init process.
 * Returns 0 on success, negative error code on failure.
 */
static int amdgpu_device_ip_late_init(struct amdgpu_device *adev)
{
	int i = 0, r;

	for (i = 0; i < adev->num_ip_blocks; i++) {
		if (!adev->ip_blocks[i].status.hw)
			continue;
		if (adev->ip_blocks[i].version->funcs->late_init) {
			r = adev->ip_blocks[i].version->funcs->late_init((void *)adev);
			if (r) {
				DRM_ERROR("late_init of IP block <%s> failed %d\n",
					  adev->ip_blocks[i].version->funcs->name, r);
				return r;
			}
		}
		adev->ip_blocks[i].status.late_initialized = true;
	}

	amdgpu_device_set_cg_state(adev, AMD_CG_STATE_GATE);
	amdgpu_device_set_pg_state(adev, AMD_PG_STATE_GATE);

	queue_delayed_work(system_wq, &adev->late_init_work,
			   msecs_to_jiffies(AMDGPU_RESUME_MS));

	amdgpu_device_fill_reset_magic(adev);

	return 0;
}

/**
 * amdgpu_device_ip_fini - run fini for hardware IPs
 *
 * @adev: amdgpu_device pointer
 *
 * Main teardown pass for hardware IPs.  The list of all the hardware
 * IPs that make up the asic is walked and the hw_fini and sw_fini callbacks
 * are run.  hw_fini tears down the hardware associated with each IP
 * and sw_fini tears down any software state associated with each IP.
 * Returns 0 on success, negative error code on failure.
 */
static int amdgpu_device_ip_fini(struct amdgpu_device *adev)
{
	int i, r;

<<<<<<< HEAD
=======
	amdgpu_ras_pre_fini(adev);

>>>>>>> 0ecfebd2
	if (adev->gmc.xgmi.num_physical_nodes > 1)
		amdgpu_xgmi_remove_device(adev);

	amdgpu_amdkfd_device_fini(adev);

	amdgpu_device_set_pg_state(adev, AMD_PG_STATE_UNGATE);
	amdgpu_device_set_cg_state(adev, AMD_CG_STATE_UNGATE);

	/* need to disable SMC first */
	for (i = 0; i < adev->num_ip_blocks; i++) {
		if (!adev->ip_blocks[i].status.hw)
			continue;
		if (adev->ip_blocks[i].version->type == AMD_IP_BLOCK_TYPE_SMC) {
			r = adev->ip_blocks[i].version->funcs->hw_fini((void *)adev);
			/* XXX handle errors */
			if (r) {
				DRM_DEBUG("hw_fini of IP block <%s> failed %d\n",
					  adev->ip_blocks[i].version->funcs->name, r);
			}
			adev->ip_blocks[i].status.hw = false;
			break;
		}
	}

	for (i = adev->num_ip_blocks - 1; i >= 0; i--) {
		if (!adev->ip_blocks[i].status.hw)
			continue;

		r = adev->ip_blocks[i].version->funcs->hw_fini((void *)adev);
		/* XXX handle errors */
		if (r) {
			DRM_DEBUG("hw_fini of IP block <%s> failed %d\n",
				  adev->ip_blocks[i].version->funcs->name, r);
		}

		adev->ip_blocks[i].status.hw = false;
	}


	for (i = adev->num_ip_blocks - 1; i >= 0; i--) {
		if (!adev->ip_blocks[i].status.sw)
			continue;

		if (adev->ip_blocks[i].version->type == AMD_IP_BLOCK_TYPE_GMC) {
			amdgpu_ucode_free_bo(adev);
			amdgpu_free_static_csa(&adev->virt.csa_obj);
			amdgpu_device_wb_fini(adev);
			amdgpu_device_vram_scratch_fini(adev);
			amdgpu_ib_pool_fini(adev);
		}

		r = adev->ip_blocks[i].version->funcs->sw_fini((void *)adev);
		/* XXX handle errors */
		if (r) {
			DRM_DEBUG("sw_fini of IP block <%s> failed %d\n",
				  adev->ip_blocks[i].version->funcs->name, r);
		}
		adev->ip_blocks[i].status.sw = false;
		adev->ip_blocks[i].status.valid = false;
	}

	for (i = adev->num_ip_blocks - 1; i >= 0; i--) {
		if (!adev->ip_blocks[i].status.late_initialized)
			continue;
		if (adev->ip_blocks[i].version->funcs->late_fini)
			adev->ip_blocks[i].version->funcs->late_fini((void *)adev);
		adev->ip_blocks[i].status.late_initialized = false;
	}

	amdgpu_ras_fini(adev);

	if (amdgpu_sriov_vf(adev))
		if (amdgpu_virt_release_full_gpu(adev, false))
			DRM_ERROR("failed to release exclusive mode on fini\n");

	return 0;
}

static int amdgpu_device_enable_mgpu_fan_boost(void)
{
	struct amdgpu_gpu_instance *gpu_ins;
	struct amdgpu_device *adev;
	int i, ret = 0;

	mutex_lock(&mgpu_info.mutex);

	/*
	 * MGPU fan boost feature should be enabled
	 * only when there are two or more dGPUs in
	 * the system
	 */
	if (mgpu_info.num_dgpu < 2)
		goto out;

	for (i = 0; i < mgpu_info.num_dgpu; i++) {
		gpu_ins = &(mgpu_info.gpu_ins[i]);
		adev = gpu_ins->adev;
		if (!(adev->flags & AMD_IS_APU) &&
		    !gpu_ins->mgpu_fan_enabled &&
		    adev->powerplay.pp_funcs &&
		    adev->powerplay.pp_funcs->enable_mgpu_fan_boost) {
			ret = amdgpu_dpm_enable_mgpu_fan_boost(adev);
			if (ret)
				break;

			gpu_ins->mgpu_fan_enabled = 1;
		}
	}

out:
	mutex_unlock(&mgpu_info.mutex);

	return ret;
}

/**
 * amdgpu_device_ip_late_init_func_handler - work handler for ib test
 *
 * @work: work_struct.
 */
static void amdgpu_device_ip_late_init_func_handler(struct work_struct *work)
{
	struct amdgpu_device *adev =
		container_of(work, struct amdgpu_device, late_init_work.work);
	int r;

	r = amdgpu_ib_ring_tests(adev);
	if (r)
		DRM_ERROR("ib ring test failed (%d).\n", r);

	r = amdgpu_device_enable_mgpu_fan_boost();
	if (r)
		DRM_ERROR("enable mgpu fan boost failed (%d).\n", r);

	/*set to low pstate by default */
	amdgpu_xgmi_set_pstate(adev, 0);

}

static void amdgpu_device_delay_enable_gfx_off(struct work_struct *work)
{
	struct amdgpu_device *adev =
		container_of(work, struct amdgpu_device, gfx.gfx_off_delay_work.work);

	mutex_lock(&adev->gfx.gfx_off_mutex);
	if (!adev->gfx.gfx_off_state && !adev->gfx.gfx_off_req_count) {
		if (!amdgpu_dpm_set_powergating_by_smu(adev, AMD_IP_BLOCK_TYPE_GFX, true))
			adev->gfx.gfx_off_state = true;
	}
	mutex_unlock(&adev->gfx.gfx_off_mutex);
}

/**
 * amdgpu_device_ip_suspend_phase1 - run suspend for hardware IPs (phase 1)
 *
 * @adev: amdgpu_device pointer
 *
 * Main suspend function for hardware IPs.  The list of all the hardware
 * IPs that make up the asic is walked, clockgating is disabled and the
 * suspend callbacks are run.  suspend puts the hardware and software state
 * in each IP into a state suitable for suspend.
 * Returns 0 on success, negative error code on failure.
 */
static int amdgpu_device_ip_suspend_phase1(struct amdgpu_device *adev)
{
	int i, r;

	amdgpu_device_set_pg_state(adev, AMD_PG_STATE_UNGATE);
	amdgpu_device_set_cg_state(adev, AMD_CG_STATE_UNGATE);

	for (i = adev->num_ip_blocks - 1; i >= 0; i--) {
		if (!adev->ip_blocks[i].status.valid)
			continue;
		/* displays are handled separately */
		if (adev->ip_blocks[i].version->type == AMD_IP_BLOCK_TYPE_DCE) {
			/* XXX handle errors */
			r = adev->ip_blocks[i].version->funcs->suspend(adev);
			/* XXX handle errors */
			if (r) {
				DRM_ERROR("suspend of IP block <%s> failed %d\n",
					  adev->ip_blocks[i].version->funcs->name, r);
			}
		}
	}

	return 0;
}

/**
 * amdgpu_device_ip_suspend_phase2 - run suspend for hardware IPs (phase 2)
 *
 * @adev: amdgpu_device pointer
 *
 * Main suspend function for hardware IPs.  The list of all the hardware
 * IPs that make up the asic is walked, clockgating is disabled and the
 * suspend callbacks are run.  suspend puts the hardware and software state
 * in each IP into a state suitable for suspend.
 * Returns 0 on success, negative error code on failure.
 */
static int amdgpu_device_ip_suspend_phase2(struct amdgpu_device *adev)
{
	int i, r;

	for (i = adev->num_ip_blocks - 1; i >= 0; i--) {
		if (!adev->ip_blocks[i].status.valid)
			continue;
		/* displays are handled in phase1 */
		if (adev->ip_blocks[i].version->type == AMD_IP_BLOCK_TYPE_DCE)
			continue;
		/* XXX handle errors */
		r = adev->ip_blocks[i].version->funcs->suspend(adev);
		/* XXX handle errors */
		if (r) {
			DRM_ERROR("suspend of IP block <%s> failed %d\n",
				  adev->ip_blocks[i].version->funcs->name, r);
		}
	}

	return 0;
}

/**
 * amdgpu_device_ip_suspend - run suspend for hardware IPs
 *
 * @adev: amdgpu_device pointer
 *
 * Main suspend function for hardware IPs.  The list of all the hardware
 * IPs that make up the asic is walked, clockgating is disabled and the
 * suspend callbacks are run.  suspend puts the hardware and software state
 * in each IP into a state suitable for suspend.
 * Returns 0 on success, negative error code on failure.
 */
int amdgpu_device_ip_suspend(struct amdgpu_device *adev)
{
	int r;

	if (amdgpu_sriov_vf(adev))
		amdgpu_virt_request_full_gpu(adev, false);

	r = amdgpu_device_ip_suspend_phase1(adev);
	if (r)
		return r;
	r = amdgpu_device_ip_suspend_phase2(adev);

	if (amdgpu_sriov_vf(adev))
		amdgpu_virt_release_full_gpu(adev, false);

	return r;
}

static int amdgpu_device_ip_reinit_early_sriov(struct amdgpu_device *adev)
{
	int i, r;

	static enum amd_ip_block_type ip_order[] = {
		AMD_IP_BLOCK_TYPE_GMC,
		AMD_IP_BLOCK_TYPE_COMMON,
		AMD_IP_BLOCK_TYPE_PSP,
		AMD_IP_BLOCK_TYPE_IH,
	};

	for (i = 0; i < ARRAY_SIZE(ip_order); i++) {
		int j;
		struct amdgpu_ip_block *block;

		for (j = 0; j < adev->num_ip_blocks; j++) {
			block = &adev->ip_blocks[j];

			if (block->version->type != ip_order[i] ||
				!block->status.valid)
				continue;

			r = block->version->funcs->hw_init(adev);
			DRM_INFO("RE-INIT-early: %s %s\n", block->version->funcs->name, r?"failed":"succeeded");
			if (r)
				return r;
		}
	}

	return 0;
}

static int amdgpu_device_ip_reinit_late_sriov(struct amdgpu_device *adev)
{
	int i, r;

	static enum amd_ip_block_type ip_order[] = {
		AMD_IP_BLOCK_TYPE_SMC,
		AMD_IP_BLOCK_TYPE_DCE,
		AMD_IP_BLOCK_TYPE_GFX,
		AMD_IP_BLOCK_TYPE_SDMA,
		AMD_IP_BLOCK_TYPE_UVD,
		AMD_IP_BLOCK_TYPE_VCE
	};

	for (i = 0; i < ARRAY_SIZE(ip_order); i++) {
		int j;
		struct amdgpu_ip_block *block;

		for (j = 0; j < adev->num_ip_blocks; j++) {
			block = &adev->ip_blocks[j];

			if (block->version->type != ip_order[i] ||
				!block->status.valid)
				continue;

			r = block->version->funcs->hw_init(adev);
			DRM_INFO("RE-INIT-late: %s %s\n", block->version->funcs->name, r?"failed":"succeeded");
			if (r)
				return r;
		}
	}

	return 0;
}

/**
 * amdgpu_device_ip_resume_phase1 - run resume for hardware IPs
 *
 * @adev: amdgpu_device pointer
 *
 * First resume function for hardware IPs.  The list of all the hardware
 * IPs that make up the asic is walked and the resume callbacks are run for
 * COMMON, GMC, and IH.  resume puts the hardware into a functional state
 * after a suspend and updates the software state as necessary.  This
 * function is also used for restoring the GPU after a GPU reset.
 * Returns 0 on success, negative error code on failure.
 */
static int amdgpu_device_ip_resume_phase1(struct amdgpu_device *adev)
{
	int i, r;

	for (i = 0; i < adev->num_ip_blocks; i++) {
		if (!adev->ip_blocks[i].status.valid)
			continue;
		if (adev->ip_blocks[i].version->type == AMD_IP_BLOCK_TYPE_COMMON ||
		    adev->ip_blocks[i].version->type == AMD_IP_BLOCK_TYPE_GMC ||
		    adev->ip_blocks[i].version->type == AMD_IP_BLOCK_TYPE_IH) {
			r = adev->ip_blocks[i].version->funcs->resume(adev);
			if (r) {
				DRM_ERROR("resume of IP block <%s> failed %d\n",
					  adev->ip_blocks[i].version->funcs->name, r);
				return r;
			}
		}
	}

	return 0;
}

/**
 * amdgpu_device_ip_resume_phase2 - run resume for hardware IPs
 *
 * @adev: amdgpu_device pointer
 *
 * First resume function for hardware IPs.  The list of all the hardware
 * IPs that make up the asic is walked and the resume callbacks are run for
 * all blocks except COMMON, GMC, and IH.  resume puts the hardware into a
 * functional state after a suspend and updates the software state as
 * necessary.  This function is also used for restoring the GPU after a GPU
 * reset.
 * Returns 0 on success, negative error code on failure.
 */
static int amdgpu_device_ip_resume_phase2(struct amdgpu_device *adev)
{
	int i, r;

	for (i = 0; i < adev->num_ip_blocks; i++) {
		if (!adev->ip_blocks[i].status.valid)
			continue;
		if (adev->ip_blocks[i].version->type == AMD_IP_BLOCK_TYPE_COMMON ||
		    adev->ip_blocks[i].version->type == AMD_IP_BLOCK_TYPE_GMC ||
		    adev->ip_blocks[i].version->type == AMD_IP_BLOCK_TYPE_IH ||
		    adev->ip_blocks[i].version->type == AMD_IP_BLOCK_TYPE_PSP)
			continue;
		r = adev->ip_blocks[i].version->funcs->resume(adev);
		if (r) {
			DRM_ERROR("resume of IP block <%s> failed %d\n",
				  adev->ip_blocks[i].version->funcs->name, r);
			return r;
		}
	}

	return 0;
}

/**
 * amdgpu_device_ip_resume - run resume for hardware IPs
 *
 * @adev: amdgpu_device pointer
 *
 * Main resume function for hardware IPs.  The hardware IPs
 * are split into two resume functions because they are
 * are also used in in recovering from a GPU reset and some additional
 * steps need to be take between them.  In this case (S3/S4) they are
 * run sequentially.
 * Returns 0 on success, negative error code on failure.
 */
static int amdgpu_device_ip_resume(struct amdgpu_device *adev)
{
	int r;

	r = amdgpu_device_ip_resume_phase1(adev);
	if (r)
		return r;

	r = amdgpu_device_fw_loading(adev);
	if (r)
		return r;

	r = amdgpu_device_ip_resume_phase2(adev);

	return r;
}

/**
 * amdgpu_device_detect_sriov_bios - determine if the board supports SR-IOV
 *
 * @adev: amdgpu_device pointer
 *
 * Query the VBIOS data tables to determine if the board supports SR-IOV.
 */
static void amdgpu_device_detect_sriov_bios(struct amdgpu_device *adev)
{
	if (amdgpu_sriov_vf(adev)) {
		if (adev->is_atom_fw) {
			if (amdgpu_atomfirmware_gpu_supports_virtualization(adev))
				adev->virt.caps |= AMDGPU_SRIOV_CAPS_SRIOV_VBIOS;
		} else {
			if (amdgpu_atombios_has_gpu_virtualization_table(adev))
				adev->virt.caps |= AMDGPU_SRIOV_CAPS_SRIOV_VBIOS;
		}

		if (!(adev->virt.caps & AMDGPU_SRIOV_CAPS_SRIOV_VBIOS))
			amdgpu_vf_error_put(adev, AMDGIM_ERROR_VF_NO_VBIOS, 0, 0);
	}
}

/**
 * amdgpu_device_asic_has_dc_support - determine if DC supports the asic
 *
 * @asic_type: AMD asic type
 *
 * Check if there is DC (new modesetting infrastructre) support for an asic.
 * returns true if DC has support, false if not.
 */
bool amdgpu_device_asic_has_dc_support(enum amd_asic_type asic_type)
{
	switch (asic_type) {
#if defined(CONFIG_DRM_AMD_DC)
	case CHIP_BONAIRE:
	case CHIP_KAVERI:
	case CHIP_KABINI:
	case CHIP_MULLINS:
		/*
		 * We have systems in the wild with these ASICs that require
		 * LVDS and VGA support which is not supported with DC.
		 *
		 * Fallback to the non-DC driver here by default so as not to
		 * cause regressions.
		 */
		return amdgpu_dc > 0;
	case CHIP_HAWAII:
	case CHIP_CARRIZO:
	case CHIP_STONEY:
	case CHIP_POLARIS10:
	case CHIP_POLARIS11:
	case CHIP_POLARIS12:
	case CHIP_VEGAM:
	case CHIP_TONGA:
	case CHIP_FIJI:
	case CHIP_VEGA10:
	case CHIP_VEGA12:
	case CHIP_VEGA20:
#if defined(CONFIG_DRM_AMD_DC_DCN1_0)
	case CHIP_RAVEN:
#endif
		return amdgpu_dc != 0;
#endif
	default:
		return false;
	}
}

/**
 * amdgpu_device_has_dc_support - check if dc is supported
 *
 * @adev: amdgpu_device_pointer
 *
 * Returns true for supported, false for not supported
 */
bool amdgpu_device_has_dc_support(struct amdgpu_device *adev)
{
	if (amdgpu_sriov_vf(adev))
		return false;

	return amdgpu_device_asic_has_dc_support(adev->asic_type);
}


static void amdgpu_device_xgmi_reset_func(struct work_struct *__work)
{
	struct amdgpu_device *adev =
		container_of(__work, struct amdgpu_device, xgmi_reset_work);

	adev->asic_reset_res =  amdgpu_asic_reset(adev);
	if (adev->asic_reset_res)
<<<<<<< HEAD
		DRM_WARN("ASIC reset failed with err r, %d for drm dev, %s",
=======
		DRM_WARN("ASIC reset failed with error, %d for drm dev, %s",
>>>>>>> 0ecfebd2
			 adev->asic_reset_res, adev->ddev->unique);
}


/**
 * amdgpu_device_init - initialize the driver
 *
 * @adev: amdgpu_device pointer
 * @ddev: drm dev pointer
 * @pdev: pci dev pointer
 * @flags: driver flags
 *
 * Initializes the driver info and hw (all asics).
 * Returns 0 for success or an error on failure.
 * Called at driver startup.
 */
int amdgpu_device_init(struct amdgpu_device *adev,
		       struct drm_device *ddev,
		       struct pci_dev *pdev,
		       uint32_t flags)
{
	int r, i;
	bool runtime = false;
	u32 max_MBps;

	adev->shutdown = false;
	adev->dev = &pdev->dev;
	adev->ddev = ddev;
	adev->pdev = pdev;
	adev->flags = flags;
	adev->asic_type = flags & AMD_ASIC_MASK;
	adev->usec_timeout = AMDGPU_MAX_USEC_TIMEOUT;
	if (amdgpu_emu_mode == 1)
		adev->usec_timeout *= 2;
	adev->gmc.gart_size = 512 * 1024 * 1024;
	adev->accel_working = false;
	adev->num_rings = 0;
	adev->mman.buffer_funcs = NULL;
	adev->mman.buffer_funcs_ring = NULL;
	adev->vm_manager.vm_pte_funcs = NULL;
	adev->vm_manager.vm_pte_num_rqs = 0;
	adev->gmc.gmc_funcs = NULL;
	adev->fence_context = dma_fence_context_alloc(AMDGPU_MAX_RINGS);
	bitmap_zero(adev->gfx.pipe_reserve_bitmap, AMDGPU_MAX_COMPUTE_QUEUES);

	adev->smc_rreg = &amdgpu_invalid_rreg;
	adev->smc_wreg = &amdgpu_invalid_wreg;
	adev->pcie_rreg = &amdgpu_invalid_rreg;
	adev->pcie_wreg = &amdgpu_invalid_wreg;
	adev->pciep_rreg = &amdgpu_invalid_rreg;
	adev->pciep_wreg = &amdgpu_invalid_wreg;
	adev->uvd_ctx_rreg = &amdgpu_invalid_rreg;
	adev->uvd_ctx_wreg = &amdgpu_invalid_wreg;
	adev->didt_rreg = &amdgpu_invalid_rreg;
	adev->didt_wreg = &amdgpu_invalid_wreg;
	adev->gc_cac_rreg = &amdgpu_invalid_rreg;
	adev->gc_cac_wreg = &amdgpu_invalid_wreg;
	adev->audio_endpt_rreg = &amdgpu_block_invalid_rreg;
	adev->audio_endpt_wreg = &amdgpu_block_invalid_wreg;

	DRM_INFO("initializing kernel modesetting (%s 0x%04X:0x%04X 0x%04X:0x%04X 0x%02X).\n",
		 amdgpu_asic_name[adev->asic_type], pdev->vendor, pdev->device,
		 pdev->subsystem_vendor, pdev->subsystem_device, pdev->revision);

	/* mutex initialization are all done here so we
	 * can recall function without having locking issues */
	atomic_set(&adev->irq.ih.lock, 0);
	mutex_init(&adev->firmware.mutex);
	mutex_init(&adev->pm.mutex);
	mutex_init(&adev->gfx.gpu_clock_mutex);
	mutex_init(&adev->srbm_mutex);
	mutex_init(&adev->gfx.pipe_reserve_mutex);
	mutex_init(&adev->gfx.gfx_off_mutex);
	mutex_init(&adev->grbm_idx_mutex);
	mutex_init(&adev->mn_lock);
	mutex_init(&adev->virt.vf_errors.lock);
	hash_init(adev->mn_hash);
	mutex_init(&adev->lock_reset);
	mutex_init(&adev->virt.dpm_mutex);

	amdgpu_device_check_arguments(adev);

	spin_lock_init(&adev->mmio_idx_lock);
	spin_lock_init(&adev->smc_idx_lock);
	spin_lock_init(&adev->pcie_idx_lock);
	spin_lock_init(&adev->uvd_ctx_idx_lock);
	spin_lock_init(&adev->didt_idx_lock);
	spin_lock_init(&adev->gc_cac_idx_lock);
	spin_lock_init(&adev->se_cac_idx_lock);
	spin_lock_init(&adev->audio_endpt_idx_lock);
	spin_lock_init(&adev->mm_stats.lock);

	INIT_LIST_HEAD(&adev->shadow_list);
	mutex_init(&adev->shadow_list_lock);

	INIT_LIST_HEAD(&adev->ring_lru_list);
	spin_lock_init(&adev->ring_lru_list_lock);

	INIT_DELAYED_WORK(&adev->late_init_work,
			  amdgpu_device_ip_late_init_func_handler);
	INIT_DELAYED_WORK(&adev->gfx.gfx_off_delay_work,
			  amdgpu_device_delay_enable_gfx_off);

	INIT_WORK(&adev->xgmi_reset_work, amdgpu_device_xgmi_reset_func);

	adev->gfx.gfx_off_req_count = 1;
	adev->pm.ac_power = power_supply_is_system_supplied() > 0 ? true : false;

	/* Registers mapping */
	/* TODO: block userspace mapping of io register */
	if (adev->asic_type >= CHIP_BONAIRE) {
		adev->rmmio_base = pci_resource_start(adev->pdev, 5);
		adev->rmmio_size = pci_resource_len(adev->pdev, 5);
	} else {
		adev->rmmio_base = pci_resource_start(adev->pdev, 2);
		adev->rmmio_size = pci_resource_len(adev->pdev, 2);
	}

	adev->rmmio = ioremap(adev->rmmio_base, adev->rmmio_size);
	if (adev->rmmio == NULL) {
		return -ENOMEM;
	}
	DRM_INFO("register mmio base: 0x%08X\n", (uint32_t)adev->rmmio_base);
	DRM_INFO("register mmio size: %u\n", (unsigned)adev->rmmio_size);

	/* io port mapping */
	for (i = 0; i < DEVICE_COUNT_RESOURCE; i++) {
		if (pci_resource_flags(adev->pdev, i) & IORESOURCE_IO) {
			adev->rio_mem_size = pci_resource_len(adev->pdev, i);
			adev->rio_mem = pci_iomap(adev->pdev, i, adev->rio_mem_size);
			break;
		}
	}
	if (adev->rio_mem == NULL)
		DRM_INFO("PCI I/O BAR is not found.\n");

	amdgpu_device_get_pcie_info(adev);

	/* early init functions */
	r = amdgpu_device_ip_early_init(adev);
	if (r)
		return r;

	/* doorbell bar mapping and doorbell index init*/
	amdgpu_device_doorbell_init(adev);

	/* if we have > 1 VGA cards, then disable the amdgpu VGA resources */
	/* this will fail for cards that aren't VGA class devices, just
	 * ignore it */
	vga_client_register(adev->pdev, adev, NULL, amdgpu_device_vga_set_decode);

	if (amdgpu_device_is_px(ddev))
		runtime = true;
	if (!pci_is_thunderbolt_attached(adev->pdev))
		vga_switcheroo_register_client(adev->pdev,
					       &amdgpu_switcheroo_ops, runtime);
	if (runtime)
		vga_switcheroo_init_domain_pm_ops(adev->dev, &adev->vga_pm_domain);

	if (amdgpu_emu_mode == 1) {
		/* post the asic on emulation mode */
		emu_soc_asic_init(adev);
		goto fence_driver_init;
	}

	/* Read BIOS */
	if (!amdgpu_get_bios(adev)) {
		r = -EINVAL;
		goto failed;
	}

	r = amdgpu_atombios_init(adev);
	if (r) {
		dev_err(adev->dev, "amdgpu_atombios_init failed\n");
		amdgpu_vf_error_put(adev, AMDGIM_ERROR_VF_ATOMBIOS_INIT_FAIL, 0, 0);
		goto failed;
	}

	/* detect if we are with an SRIOV vbios */
	amdgpu_device_detect_sriov_bios(adev);

	/* check if we need to reset the asic
	 *  E.g., driver was not cleanly unloaded previously, etc.
	 */
	if (!amdgpu_sriov_vf(adev) && amdgpu_asic_need_reset_on_init(adev)) {
		r = amdgpu_asic_reset(adev);
		if (r) {
			dev_err(adev->dev, "asic reset on init failed\n");
			goto failed;
		}
	}

	/* Post card if necessary */
	if (amdgpu_device_need_post(adev)) {
		if (!adev->bios) {
			dev_err(adev->dev, "no vBIOS found\n");
			r = -EINVAL;
			goto failed;
		}
		DRM_INFO("GPU posting now...\n");
		r = amdgpu_atom_asic_init(adev->mode_info.atom_context);
		if (r) {
			dev_err(adev->dev, "gpu post error!\n");
			goto failed;
		}
	}

	if (adev->is_atom_fw) {
		/* Initialize clocks */
		r = amdgpu_atomfirmware_get_clock_info(adev);
		if (r) {
			dev_err(adev->dev, "amdgpu_atomfirmware_get_clock_info failed\n");
			amdgpu_vf_error_put(adev, AMDGIM_ERROR_VF_ATOMBIOS_GET_CLOCK_FAIL, 0, 0);
			goto failed;
		}
	} else {
		/* Initialize clocks */
		r = amdgpu_atombios_get_clock_info(adev);
		if (r) {
			dev_err(adev->dev, "amdgpu_atombios_get_clock_info failed\n");
			amdgpu_vf_error_put(adev, AMDGIM_ERROR_VF_ATOMBIOS_GET_CLOCK_FAIL, 0, 0);
			goto failed;
		}
		/* init i2c buses */
		if (!amdgpu_device_has_dc_support(adev))
			amdgpu_atombios_i2c_init(adev);
	}

fence_driver_init:
	/* Fence driver */
	r = amdgpu_fence_driver_init(adev);
	if (r) {
		dev_err(adev->dev, "amdgpu_fence_driver_init failed\n");
		amdgpu_vf_error_put(adev, AMDGIM_ERROR_VF_FENCE_INIT_FAIL, 0, 0);
		goto failed;
	}

	/* init the mode config */
	drm_mode_config_init(adev->ddev);

	r = amdgpu_device_ip_init(adev);
	if (r) {
		/* failed in exclusive mode due to timeout */
		if (amdgpu_sriov_vf(adev) &&
		    !amdgpu_sriov_runtime(adev) &&
		    amdgpu_virt_mmio_blocked(adev) &&
		    !amdgpu_virt_wait_reset(adev)) {
			dev_err(adev->dev, "VF exclusive mode timeout\n");
			/* Don't send request since VF is inactive. */
			adev->virt.caps &= ~AMDGPU_SRIOV_CAPS_RUNTIME;
			adev->virt.ops = NULL;
			r = -EAGAIN;
			goto failed;
		}
		dev_err(adev->dev, "amdgpu_device_ip_init failed\n");
		amdgpu_vf_error_put(adev, AMDGIM_ERROR_VF_AMDGPU_INIT_FAIL, 0, 0);
		if (amdgpu_virt_request_full_gpu(adev, false))
			amdgpu_virt_release_full_gpu(adev, false);
		goto failed;
	}

	adev->accel_working = true;

	amdgpu_vm_check_compute_bug(adev);

	/* Initialize the buffer migration limit. */
	if (amdgpu_moverate >= 0)
		max_MBps = amdgpu_moverate;
	else
		max_MBps = 8; /* Allow 8 MB/s. */
	/* Get a log2 for easy divisions. */
	adev->mm_stats.log2_max_MBps = ilog2(max(1u, max_MBps));

<<<<<<< HEAD
	r = amdgpu_ib_pool_init(adev);
	if (r) {
		dev_err(adev->dev, "IB initialization failed (%d).\n", r);
		amdgpu_vf_error_put(adev, AMDGIM_ERROR_VF_IB_INIT_FAIL, 0, r);
		goto failed;
	}

=======
>>>>>>> 0ecfebd2
	amdgpu_fbdev_init(adev);

	r = amdgpu_pm_sysfs_init(adev);
	if (r)
		DRM_ERROR("registering pm debugfs failed (%d).\n", r);

	r = amdgpu_debugfs_gem_init(adev);
	if (r)
		DRM_ERROR("registering gem debugfs failed (%d).\n", r);

	r = amdgpu_debugfs_regs_init(adev);
	if (r)
		DRM_ERROR("registering register debugfs failed (%d).\n", r);

	r = amdgpu_debugfs_firmware_init(adev);
	if (r)
		DRM_ERROR("registering firmware debugfs failed (%d).\n", r);

	r = amdgpu_debugfs_init(adev);
	if (r)
		DRM_ERROR("Creating debugfs files failed (%d).\n", r);

	if ((amdgpu_testing & 1)) {
		if (adev->accel_working)
			amdgpu_test_moves(adev);
		else
			DRM_INFO("amdgpu: acceleration disabled, skipping move tests\n");
	}
	if (amdgpu_benchmarking) {
		if (adev->accel_working)
			amdgpu_benchmark(adev, amdgpu_benchmarking);
		else
			DRM_INFO("amdgpu: acceleration disabled, skipping benchmarks\n");
	}

	/* enable clockgating, etc. after ib tests, etc. since some blocks require
	 * explicit gating rather than handling it automatically.
	 */
	r = amdgpu_device_ip_late_init(adev);
	if (r) {
		dev_err(adev->dev, "amdgpu_device_ip_late_init failed\n");
		amdgpu_vf_error_put(adev, AMDGIM_ERROR_VF_AMDGPU_LATE_INIT_FAIL, 0, r);
		goto failed;
	}

	/* must succeed. */
	amdgpu_ras_post_init(adev);

	return 0;

failed:
	amdgpu_vf_error_trans_all(adev);
	if (runtime)
		vga_switcheroo_fini_domain_pm_ops(adev->dev);

	return r;
}

/**
 * amdgpu_device_fini - tear down the driver
 *
 * @adev: amdgpu_device pointer
 *
 * Tear down the driver info (all asics).
 * Called at driver shutdown.
 */
void amdgpu_device_fini(struct amdgpu_device *adev)
{
	int r;

	DRM_INFO("amdgpu: finishing device.\n");
	adev->shutdown = true;
	/* disable all interrupts */
	amdgpu_irq_disable_all(adev);
	if (adev->mode_info.mode_config_initialized){
		if (!amdgpu_device_has_dc_support(adev))
			drm_helper_force_disable_all(adev->ddev);
		else
			drm_atomic_helper_shutdown(adev->ddev);
	}
	amdgpu_fence_driver_fini(adev);
	amdgpu_pm_sysfs_fini(adev);
	amdgpu_fbdev_fini(adev);
	r = amdgpu_device_ip_fini(adev);
	if (adev->firmware.gpu_info_fw) {
		release_firmware(adev->firmware.gpu_info_fw);
		adev->firmware.gpu_info_fw = NULL;
	}
	adev->accel_working = false;
	cancel_delayed_work_sync(&adev->late_init_work);
	/* free i2c buses */
	if (!amdgpu_device_has_dc_support(adev))
		amdgpu_i2c_fini(adev);

	if (amdgpu_emu_mode != 1)
		amdgpu_atombios_fini(adev);

	kfree(adev->bios);
	adev->bios = NULL;
	if (!pci_is_thunderbolt_attached(adev->pdev))
		vga_switcheroo_unregister_client(adev->pdev);
	if (adev->flags & AMD_IS_PX)
		vga_switcheroo_fini_domain_pm_ops(adev->dev);
	vga_client_register(adev->pdev, NULL, NULL, NULL);
	if (adev->rio_mem)
		pci_iounmap(adev->pdev, adev->rio_mem);
	adev->rio_mem = NULL;
	iounmap(adev->rmmio);
	adev->rmmio = NULL;
	amdgpu_device_doorbell_fini(adev);
	amdgpu_debugfs_regs_cleanup(adev);
}


/*
 * Suspend & resume.
 */
/**
 * amdgpu_device_suspend - initiate device suspend
 *
 * @dev: drm dev pointer
 * @suspend: suspend state
 * @fbcon : notify the fbdev of suspend
 *
 * Puts the hw in the suspend state (all asics).
 * Returns 0 for success or an error on failure.
 * Called at driver suspend.
 */
int amdgpu_device_suspend(struct drm_device *dev, bool suspend, bool fbcon)
{
	struct amdgpu_device *adev;
	struct drm_crtc *crtc;
	struct drm_connector *connector;
	int r;

	if (dev == NULL || dev->dev_private == NULL) {
		return -ENODEV;
	}

	adev = dev->dev_private;

	if (dev->switch_power_state == DRM_SWITCH_POWER_OFF)
		return 0;

	adev->in_suspend = true;
	drm_kms_helper_poll_disable(dev);

	if (fbcon)
		amdgpu_fbdev_set_suspend(adev, 1);

	cancel_delayed_work_sync(&adev->late_init_work);

	if (!amdgpu_device_has_dc_support(adev)) {
		/* turn off display hw */
		drm_modeset_lock_all(dev);
		list_for_each_entry(connector, &dev->mode_config.connector_list, head) {
			drm_helper_connector_dpms(connector, DRM_MODE_DPMS_OFF);
		}
		drm_modeset_unlock_all(dev);
			/* unpin the front buffers and cursors */
		list_for_each_entry(crtc, &dev->mode_config.crtc_list, head) {
			struct amdgpu_crtc *amdgpu_crtc = to_amdgpu_crtc(crtc);
			struct drm_framebuffer *fb = crtc->primary->fb;
			struct amdgpu_bo *robj;

			if (amdgpu_crtc->cursor_bo && !adev->enable_virtual_display) {
				struct amdgpu_bo *aobj = gem_to_amdgpu_bo(amdgpu_crtc->cursor_bo);
				r = amdgpu_bo_reserve(aobj, true);
				if (r == 0) {
					amdgpu_bo_unpin(aobj);
					amdgpu_bo_unreserve(aobj);
				}
			}

			if (fb == NULL || fb->obj[0] == NULL) {
				continue;
			}
			robj = gem_to_amdgpu_bo(fb->obj[0]);
			/* don't unpin kernel fb objects */
			if (!amdgpu_fbdev_robj_is_fb(adev, robj)) {
				r = amdgpu_bo_reserve(robj, true);
				if (r == 0) {
					amdgpu_bo_unpin(robj);
					amdgpu_bo_unreserve(robj);
				}
			}
		}
	}

	amdgpu_amdkfd_suspend(adev);

	r = amdgpu_device_ip_suspend_phase1(adev);

	/* evict vram memory */
	amdgpu_bo_evict_vram(adev);

	amdgpu_fence_driver_suspend(adev);

	r = amdgpu_device_ip_suspend_phase2(adev);

	/* evict remaining vram memory
	 * This second call to evict vram is to evict the gart page table
	 * using the CPU.
	 */
	amdgpu_bo_evict_vram(adev);

	pci_save_state(dev->pdev);
	if (suspend) {
		/* Shut down the device */
		pci_disable_device(dev->pdev);
		pci_set_power_state(dev->pdev, PCI_D3hot);
	} else {
		r = amdgpu_asic_reset(adev);
		if (r)
			DRM_ERROR("amdgpu asic reset failed\n");
	}

	return 0;
}

/**
 * amdgpu_device_resume - initiate device resume
 *
 * @dev: drm dev pointer
 * @resume: resume state
 * @fbcon : notify the fbdev of resume
 *
 * Bring the hw back to operating state (all asics).
 * Returns 0 for success or an error on failure.
 * Called at driver resume.
 */
int amdgpu_device_resume(struct drm_device *dev, bool resume, bool fbcon)
{
	struct drm_connector *connector;
	struct amdgpu_device *adev = dev->dev_private;
	struct drm_crtc *crtc;
	int r = 0;

	if (dev->switch_power_state == DRM_SWITCH_POWER_OFF)
		return 0;

	if (resume) {
		pci_set_power_state(dev->pdev, PCI_D0);
		pci_restore_state(dev->pdev);
		r = pci_enable_device(dev->pdev);
		if (r)
			return r;
	}

	/* post card */
	if (amdgpu_device_need_post(adev)) {
		r = amdgpu_atom_asic_init(adev->mode_info.atom_context);
		if (r)
			DRM_ERROR("amdgpu asic init failed\n");
	}

	r = amdgpu_device_ip_resume(adev);
	if (r) {
		DRM_ERROR("amdgpu_device_ip_resume failed (%d).\n", r);
		return r;
	}
	amdgpu_fence_driver_resume(adev);


	r = amdgpu_device_ip_late_init(adev);
	if (r)
		return r;

	if (!amdgpu_device_has_dc_support(adev)) {
		/* pin cursors */
		list_for_each_entry(crtc, &dev->mode_config.crtc_list, head) {
			struct amdgpu_crtc *amdgpu_crtc = to_amdgpu_crtc(crtc);

			if (amdgpu_crtc->cursor_bo && !adev->enable_virtual_display) {
				struct amdgpu_bo *aobj = gem_to_amdgpu_bo(amdgpu_crtc->cursor_bo);
				r = amdgpu_bo_reserve(aobj, true);
				if (r == 0) {
					r = amdgpu_bo_pin(aobj, AMDGPU_GEM_DOMAIN_VRAM);
					if (r != 0)
						DRM_ERROR("Failed to pin cursor BO (%d)\n", r);
					amdgpu_crtc->cursor_addr = amdgpu_bo_gpu_offset(aobj);
					amdgpu_bo_unreserve(aobj);
				}
			}
		}
	}
	r = amdgpu_amdkfd_resume(adev);
	if (r)
		return r;

	/* Make sure IB tests flushed */
	flush_delayed_work(&adev->late_init_work);

	/* blat the mode back in */
	if (fbcon) {
		if (!amdgpu_device_has_dc_support(adev)) {
			/* pre DCE11 */
			drm_helper_resume_force_mode(dev);

			/* turn on display hw */
			drm_modeset_lock_all(dev);
			list_for_each_entry(connector, &dev->mode_config.connector_list, head) {
				drm_helper_connector_dpms(connector, DRM_MODE_DPMS_ON);
			}
			drm_modeset_unlock_all(dev);
		}
		amdgpu_fbdev_set_suspend(adev, 0);
	}

	drm_kms_helper_poll_enable(dev);

	/*
	 * Most of the connector probing functions try to acquire runtime pm
	 * refs to ensure that the GPU is powered on when connector polling is
	 * performed. Since we're calling this from a runtime PM callback,
	 * trying to acquire rpm refs will cause us to deadlock.
	 *
	 * Since we're guaranteed to be holding the rpm lock, it's safe to
	 * temporarily disable the rpm helpers so this doesn't deadlock us.
	 */
#ifdef CONFIG_PM
	dev->dev->power.disable_depth++;
#endif
	if (!amdgpu_device_has_dc_support(adev))
		drm_helper_hpd_irq_event(dev);
	else
		drm_kms_helper_hotplug_event(dev);
#ifdef CONFIG_PM
	dev->dev->power.disable_depth--;
#endif
	adev->in_suspend = false;

	return 0;
}

/**
 * amdgpu_device_ip_check_soft_reset - did soft reset succeed
 *
 * @adev: amdgpu_device pointer
 *
 * The list of all the hardware IPs that make up the asic is walked and
 * the check_soft_reset callbacks are run.  check_soft_reset determines
 * if the asic is still hung or not.
 * Returns true if any of the IPs are still in a hung state, false if not.
 */
static bool amdgpu_device_ip_check_soft_reset(struct amdgpu_device *adev)
{
	int i;
	bool asic_hang = false;

	if (amdgpu_sriov_vf(adev))
		return true;

	if (amdgpu_asic_need_full_reset(adev))
		return true;

	for (i = 0; i < adev->num_ip_blocks; i++) {
		if (!adev->ip_blocks[i].status.valid)
			continue;
		if (adev->ip_blocks[i].version->funcs->check_soft_reset)
			adev->ip_blocks[i].status.hang =
				adev->ip_blocks[i].version->funcs->check_soft_reset(adev);
		if (adev->ip_blocks[i].status.hang) {
			DRM_INFO("IP block:%s is hung!\n", adev->ip_blocks[i].version->funcs->name);
			asic_hang = true;
		}
	}
	return asic_hang;
}

/**
 * amdgpu_device_ip_pre_soft_reset - prepare for soft reset
 *
 * @adev: amdgpu_device pointer
 *
 * The list of all the hardware IPs that make up the asic is walked and the
 * pre_soft_reset callbacks are run if the block is hung.  pre_soft_reset
 * handles any IP specific hardware or software state changes that are
 * necessary for a soft reset to succeed.
 * Returns 0 on success, negative error code on failure.
 */
static int amdgpu_device_ip_pre_soft_reset(struct amdgpu_device *adev)
{
	int i, r = 0;

	for (i = 0; i < adev->num_ip_blocks; i++) {
		if (!adev->ip_blocks[i].status.valid)
			continue;
		if (adev->ip_blocks[i].status.hang &&
		    adev->ip_blocks[i].version->funcs->pre_soft_reset) {
			r = adev->ip_blocks[i].version->funcs->pre_soft_reset(adev);
			if (r)
				return r;
		}
	}

	return 0;
}

/**
 * amdgpu_device_ip_need_full_reset - check if a full asic reset is needed
 *
 * @adev: amdgpu_device pointer
 *
 * Some hardware IPs cannot be soft reset.  If they are hung, a full gpu
 * reset is necessary to recover.
 * Returns true if a full asic reset is required, false if not.
 */
static bool amdgpu_device_ip_need_full_reset(struct amdgpu_device *adev)
{
	int i;

	if (amdgpu_asic_need_full_reset(adev))
		return true;

	for (i = 0; i < adev->num_ip_blocks; i++) {
		if (!adev->ip_blocks[i].status.valid)
			continue;
		if ((adev->ip_blocks[i].version->type == AMD_IP_BLOCK_TYPE_GMC) ||
		    (adev->ip_blocks[i].version->type == AMD_IP_BLOCK_TYPE_SMC) ||
		    (adev->ip_blocks[i].version->type == AMD_IP_BLOCK_TYPE_ACP) ||
		    (adev->ip_blocks[i].version->type == AMD_IP_BLOCK_TYPE_DCE) ||
		     adev->ip_blocks[i].version->type == AMD_IP_BLOCK_TYPE_PSP) {
			if (adev->ip_blocks[i].status.hang) {
				DRM_INFO("Some block need full reset!\n");
				return true;
			}
		}
	}
	return false;
}

/**
 * amdgpu_device_ip_soft_reset - do a soft reset
 *
 * @adev: amdgpu_device pointer
 *
 * The list of all the hardware IPs that make up the asic is walked and the
 * soft_reset callbacks are run if the block is hung.  soft_reset handles any
 * IP specific hardware or software state changes that are necessary to soft
 * reset the IP.
 * Returns 0 on success, negative error code on failure.
 */
static int amdgpu_device_ip_soft_reset(struct amdgpu_device *adev)
{
	int i, r = 0;

	for (i = 0; i < adev->num_ip_blocks; i++) {
		if (!adev->ip_blocks[i].status.valid)
			continue;
		if (adev->ip_blocks[i].status.hang &&
		    adev->ip_blocks[i].version->funcs->soft_reset) {
			r = adev->ip_blocks[i].version->funcs->soft_reset(adev);
			if (r)
				return r;
		}
	}

	return 0;
}

/**
 * amdgpu_device_ip_post_soft_reset - clean up from soft reset
 *
 * @adev: amdgpu_device pointer
 *
 * The list of all the hardware IPs that make up the asic is walked and the
 * post_soft_reset callbacks are run if the asic was hung.  post_soft_reset
 * handles any IP specific hardware or software state changes that are
 * necessary after the IP has been soft reset.
 * Returns 0 on success, negative error code on failure.
 */
static int amdgpu_device_ip_post_soft_reset(struct amdgpu_device *adev)
{
	int i, r = 0;

	for (i = 0; i < adev->num_ip_blocks; i++) {
		if (!adev->ip_blocks[i].status.valid)
			continue;
		if (adev->ip_blocks[i].status.hang &&
		    adev->ip_blocks[i].version->funcs->post_soft_reset)
			r = adev->ip_blocks[i].version->funcs->post_soft_reset(adev);
		if (r)
			return r;
	}

	return 0;
}

/**
 * amdgpu_device_recover_vram - Recover some VRAM contents
 *
 * @adev: amdgpu_device pointer
 *
 * Restores the contents of VRAM buffers from the shadows in GTT.  Used to
 * restore things like GPUVM page tables after a GPU reset where
 * the contents of VRAM might be lost.
 *
 * Returns:
 * 0 on success, negative error code on failure.
 */
static int amdgpu_device_recover_vram(struct amdgpu_device *adev)
{
	struct dma_fence *fence = NULL, *next = NULL;
	struct amdgpu_bo *shadow;
	long r = 1, tmo;

	if (amdgpu_sriov_runtime(adev))
		tmo = msecs_to_jiffies(8000);
	else
		tmo = msecs_to_jiffies(100);

	DRM_INFO("recover vram bo from shadow start\n");
	mutex_lock(&adev->shadow_list_lock);
	list_for_each_entry(shadow, &adev->shadow_list, shadow_list) {

		/* No need to recover an evicted BO */
		if (shadow->tbo.mem.mem_type != TTM_PL_TT ||
		    shadow->tbo.mem.start == AMDGPU_BO_INVALID_OFFSET ||
		    shadow->parent->tbo.mem.mem_type != TTM_PL_VRAM)
			continue;

		r = amdgpu_bo_restore_shadow(shadow, &next);
		if (r)
			break;

		if (fence) {
			tmo = dma_fence_wait_timeout(fence, false, tmo);
			dma_fence_put(fence);
			fence = next;
			if (tmo == 0) {
				r = -ETIMEDOUT;
<<<<<<< HEAD
				break;
			} else if (tmo < 0) {
				r = tmo;
				break;
=======
				break;
			} else if (tmo < 0) {
				r = tmo;
				break;
>>>>>>> 0ecfebd2
			}
		} else {
			fence = next;
		}
	}
	mutex_unlock(&adev->shadow_list_lock);

	if (fence)
		tmo = dma_fence_wait_timeout(fence, false, tmo);
	dma_fence_put(fence);

	if (r < 0 || tmo <= 0) {
		DRM_ERROR("recover vram bo from shadow failed, r is %ld, tmo is %ld\n", r, tmo);
		return -EIO;
	}

	DRM_INFO("recover vram bo from shadow done\n");
	return 0;
}


/**
 * amdgpu_device_reset_sriov - reset ASIC for SR-IOV vf
 *
 * @adev: amdgpu device pointer
 * @from_hypervisor: request from hypervisor
 *
 * do VF FLR and reinitialize Asic
 * return 0 means succeeded otherwise failed
 */
static int amdgpu_device_reset_sriov(struct amdgpu_device *adev,
				     bool from_hypervisor)
{
	int r;

	if (from_hypervisor)
		r = amdgpu_virt_request_full_gpu(adev, true);
	else
		r = amdgpu_virt_reset_gpu(adev);
	if (r)
		return r;

	amdgpu_amdkfd_pre_reset(adev);

	/* Resume IP prior to SMC */
	r = amdgpu_device_ip_reinit_early_sriov(adev);
	if (r)
		goto error;

	/* we need recover gart prior to run SMC/CP/SDMA resume */
	amdgpu_gtt_mgr_recover(&adev->mman.bdev.man[TTM_PL_TT]);

	r = amdgpu_device_fw_loading(adev);
	if (r)
		return r;

	/* now we are okay to resume SMC/CP/SDMA */
	r = amdgpu_device_ip_reinit_late_sriov(adev);
	if (r)
		goto error;

	amdgpu_irq_gpu_reset_resume_helper(adev);
	r = amdgpu_ib_ring_tests(adev);
	amdgpu_amdkfd_post_reset(adev);

error:
	amdgpu_virt_init_data_exchange(adev);
	amdgpu_virt_release_full_gpu(adev, true);
	if (!r && adev->virt.gim_feature & AMDGIM_FEATURE_GIM_FLR_VRAMLOST) {
		atomic_inc(&adev->vram_lost_counter);
		r = amdgpu_device_recover_vram(adev);
	}

	return r;
}

/**
 * amdgpu_device_should_recover_gpu - check if we should try GPU recovery
 *
 * @adev: amdgpu device pointer
 *
 * Check amdgpu_gpu_recovery and SRIOV status to see if we should try to recover
 * a hung GPU.
 */
bool amdgpu_device_should_recover_gpu(struct amdgpu_device *adev)
{
	if (!amdgpu_device_ip_check_soft_reset(adev)) {
		DRM_INFO("Timeout, but no hardware hang detected.\n");
		return false;
	}

	if (amdgpu_gpu_recovery == 0)
		goto disabled;

	if (amdgpu_sriov_vf(adev))
		return true;

	if (amdgpu_gpu_recovery == -1) {
		switch (adev->asic_type) {
		case CHIP_BONAIRE:
		case CHIP_HAWAII:
		case CHIP_TOPAZ:
		case CHIP_TONGA:
		case CHIP_FIJI:
		case CHIP_POLARIS10:
		case CHIP_POLARIS11:
		case CHIP_POLARIS12:
		case CHIP_VEGAM:
		case CHIP_VEGA20:
		case CHIP_VEGA10:
		case CHIP_VEGA12:
			break;
		default:
			goto disabled;
		}
	}

	return true;

disabled:
		DRM_INFO("GPU recovery disabled.\n");
		return false;
}


static int amdgpu_device_pre_asic_reset(struct amdgpu_device *adev,
					struct amdgpu_job *job,
					bool *need_full_reset_arg)
{
	int i, r = 0;
	bool need_full_reset  = *need_full_reset_arg;

	/* block all schedulers and reset given job's ring */
	for (i = 0; i < AMDGPU_MAX_RINGS; ++i) {
		struct amdgpu_ring *ring = adev->rings[i];

		if (!ring || !ring->sched.thread)
			continue;

		drm_sched_stop(&ring->sched);

		/* after all hw jobs are reset, hw fence is meaningless, so force_completion */
		amdgpu_fence_driver_force_completion(ring);
	}

	if(job)
		drm_sched_increase_karma(&job->base);



	if (!amdgpu_sriov_vf(adev)) {

		if (!need_full_reset)
			need_full_reset = amdgpu_device_ip_need_full_reset(adev);

		if (!need_full_reset) {
			amdgpu_device_ip_pre_soft_reset(adev);
			r = amdgpu_device_ip_soft_reset(adev);
			amdgpu_device_ip_post_soft_reset(adev);
			if (r || amdgpu_device_ip_check_soft_reset(adev)) {
				DRM_INFO("soft reset failed, will fallback to full reset!\n");
				need_full_reset = true;
			}
		}

		if (need_full_reset)
			r = amdgpu_device_ip_suspend(adev);

		*need_full_reset_arg = need_full_reset;
	}

	return r;
}

static int amdgpu_do_asic_reset(struct amdgpu_hive_info *hive,
			       struct list_head *device_list_handle,
			       bool *need_full_reset_arg)
{
	struct amdgpu_device *tmp_adev = NULL;
	bool need_full_reset = *need_full_reset_arg, vram_lost = false;
	int r = 0;

	/*
	 * ASIC reset has to be done on all HGMI hive nodes ASAP
	 * to allow proper links negotiation in FW (within 1 sec)
	 */
	if (need_full_reset) {
		list_for_each_entry(tmp_adev, device_list_handle, gmc.xgmi.head) {
			/* For XGMI run all resets in parallel to speed up the process */
			if (tmp_adev->gmc.xgmi.num_physical_nodes > 1) {
				if (!queue_work(system_highpri_wq, &tmp_adev->xgmi_reset_work))
					r = -EALREADY;
			} else
				r = amdgpu_asic_reset(tmp_adev);

			if (r) {
<<<<<<< HEAD
				DRM_ERROR("ASIC reset failed with err r, %d for drm dev, %s",
=======
				DRM_ERROR("ASIC reset failed with error, %d for drm dev, %s",
>>>>>>> 0ecfebd2
					 r, tmp_adev->ddev->unique);
				break;
			}
		}

		/* For XGMI wait for all PSP resets to complete before proceed */
		if (!r) {
			list_for_each_entry(tmp_adev, device_list_handle,
					    gmc.xgmi.head) {
				if (tmp_adev->gmc.xgmi.num_physical_nodes > 1) {
					flush_work(&tmp_adev->xgmi_reset_work);
					r = tmp_adev->asic_reset_res;
					if (r)
						break;
				}
			}
<<<<<<< HEAD
=======

			list_for_each_entry(tmp_adev, device_list_handle,
					gmc.xgmi.head) {
				amdgpu_ras_reserve_bad_pages(tmp_adev);
			}
>>>>>>> 0ecfebd2
		}
	}


	list_for_each_entry(tmp_adev, device_list_handle, gmc.xgmi.head) {
		if (need_full_reset) {
			/* post card */
			if (amdgpu_atom_asic_init(tmp_adev->mode_info.atom_context))
				DRM_WARN("asic atom init failed!");

			if (!r) {
				dev_info(tmp_adev->dev, "GPU reset succeeded, trying to resume\n");
				r = amdgpu_device_ip_resume_phase1(tmp_adev);
				if (r)
					goto out;

				vram_lost = amdgpu_device_check_vram_lost(tmp_adev);
				if (vram_lost) {
<<<<<<< HEAD
					DRM_ERROR("VRAM is lost!\n");
=======
					DRM_INFO("VRAM is lost due to GPU reset!\n");
>>>>>>> 0ecfebd2
					atomic_inc(&tmp_adev->vram_lost_counter);
				}

				r = amdgpu_gtt_mgr_recover(
					&tmp_adev->mman.bdev.man[TTM_PL_TT]);
				if (r)
					goto out;

				r = amdgpu_device_fw_loading(tmp_adev);
				if (r)
					return r;

				r = amdgpu_device_ip_resume_phase2(tmp_adev);
				if (r)
					goto out;

				if (vram_lost)
					amdgpu_device_fill_reset_magic(tmp_adev);

				/* Update PSP FW topology after reset */
				if (hive && tmp_adev->gmc.xgmi.num_physical_nodes > 1)
					r = amdgpu_xgmi_update_topology(hive, tmp_adev);
			}
		}


out:
		if (!r) {
			amdgpu_irq_gpu_reset_resume_helper(tmp_adev);
			r = amdgpu_ib_ring_tests(tmp_adev);
			if (r) {
				dev_err(tmp_adev->dev, "ib ring test failed (%d).\n", r);
				r = amdgpu_device_ip_suspend(tmp_adev);
				need_full_reset = true;
				r = -EAGAIN;
				goto end;
			}
		}

		if (!r)
			r = amdgpu_device_recover_vram(tmp_adev);
		else
			tmp_adev->asic_reset_res = r;
	}

end:
	*need_full_reset_arg = need_full_reset;
	return r;
}

static void amdgpu_device_post_asic_reset(struct amdgpu_device *adev,
					  struct amdgpu_job *job)
{
	int i;

	for (i = 0; i < AMDGPU_MAX_RINGS; ++i) {
		struct amdgpu_ring *ring = adev->rings[i];

		if (!ring || !ring->sched.thread)
			continue;

		if (!adev->asic_reset_res)
			drm_sched_resubmit_jobs(&ring->sched);

		drm_sched_start(&ring->sched, !adev->asic_reset_res);
	}

	if (!amdgpu_device_has_dc_support(adev)) {
		drm_helper_resume_force_mode(adev->ddev);
	}

	adev->asic_reset_res = 0;
}

static void amdgpu_device_lock_adev(struct amdgpu_device *adev)
{
	mutex_lock(&adev->lock_reset);
	atomic_inc(&adev->gpu_reset_counter);
	adev->in_gpu_reset = 1;
	/* Block kfd: SRIOV would do it separately */
	if (!amdgpu_sriov_vf(adev))
                amdgpu_amdkfd_pre_reset(adev);
}

static void amdgpu_device_unlock_adev(struct amdgpu_device *adev)
{
	/*unlock kfd: SRIOV would do it separately */
	if (!amdgpu_sriov_vf(adev))
                amdgpu_amdkfd_post_reset(adev);
	amdgpu_vf_error_trans_all(adev);
	adev->in_gpu_reset = 0;
	mutex_unlock(&adev->lock_reset);
}


/**
 * amdgpu_device_gpu_recover - reset the asic and recover scheduler
 *
 * @adev: amdgpu device pointer
 * @job: which job trigger hang
 *
 * Attempt to reset the GPU if it has hung (all asics).
 * Attempt to do soft-reset or full-reset and reinitialize Asic
 * Returns 0 for success or an error on failure.
 */

int amdgpu_device_gpu_recover(struct amdgpu_device *adev,
			      struct amdgpu_job *job)
{
	int r;
	struct amdgpu_hive_info *hive = NULL;
	bool need_full_reset = false;
	struct amdgpu_device *tmp_adev = NULL;
	struct list_head device_list, *device_list_handle =  NULL;

	INIT_LIST_HEAD(&device_list);

	dev_info(adev->dev, "GPU reset begin!\n");

	/*
	 * In case of XGMI hive disallow concurrent resets to be triggered
	 * by different nodes. No point also since the one node already executing
	 * reset will also reset all the other nodes in the hive.
	 */
	hive = amdgpu_get_xgmi_hive(adev, 0);
	if (hive && adev->gmc.xgmi.num_physical_nodes > 1 &&
	    !mutex_trylock(&hive->reset_lock))
		return 0;

	/* Start with adev pre asic reset first for soft reset check.*/
	amdgpu_device_lock_adev(adev);
	r = amdgpu_device_pre_asic_reset(adev,
					 job,
					 &need_full_reset);
	if (r) {
		/*TODO Should we stop ?*/
		DRM_ERROR("GPU pre asic reset failed with err, %d for drm dev, %s ",
			  r, adev->ddev->unique);
		adev->asic_reset_res = r;
	}

	/* Build list of devices to reset */
	if  (need_full_reset && adev->gmc.xgmi.num_physical_nodes > 1) {
		if (!hive) {
			amdgpu_device_unlock_adev(adev);
			return -ENODEV;
		}

		/*
		 * In case we are in XGMI hive mode device reset is done for all the
		 * nodes in the hive to retrain all XGMI links and hence the reset
		 * sequence is executed in loop on all nodes.
		 */
		device_list_handle = &hive->device_list;
	} else {
		list_add_tail(&adev->gmc.xgmi.head, &device_list);
		device_list_handle = &device_list;
	}

retry:	/* Rest of adevs pre asic reset from XGMI hive. */
	list_for_each_entry(tmp_adev, device_list_handle, gmc.xgmi.head) {

		if (tmp_adev == adev)
			continue;

		amdgpu_device_lock_adev(tmp_adev);
		r = amdgpu_device_pre_asic_reset(tmp_adev,
						 NULL,
						 &need_full_reset);
		/*TODO Should we stop ?*/
		if (r) {
			DRM_ERROR("GPU pre asic reset failed with err, %d for drm dev, %s ",
				  r, tmp_adev->ddev->unique);
			tmp_adev->asic_reset_res = r;
		}
	}

	/* Actual ASIC resets if needed.*/
	/* TODO Implement XGMI hive reset logic for SRIOV */
	if (amdgpu_sriov_vf(adev)) {
		r = amdgpu_device_reset_sriov(adev, job ? false : true);
		if (r)
			adev->asic_reset_res = r;
	} else {
		r  = amdgpu_do_asic_reset(hive, device_list_handle, &need_full_reset);
		if (r && r == -EAGAIN)
			goto retry;
	}

	/* Post ASIC reset for all devs .*/
	list_for_each_entry(tmp_adev, device_list_handle, gmc.xgmi.head) {
		amdgpu_device_post_asic_reset(tmp_adev, tmp_adev == adev ? job : NULL);

		if (r) {
			/* bad news, how to tell it to userspace ? */
			dev_info(tmp_adev->dev, "GPU reset(%d) failed\n", atomic_read(&adev->gpu_reset_counter));
			amdgpu_vf_error_put(tmp_adev, AMDGIM_ERROR_VF_GPU_RESET_FAIL, 0, r);
		} else {
			dev_info(tmp_adev->dev, "GPU reset(%d) succeeded!\n", atomic_read(&adev->gpu_reset_counter));
		}

		amdgpu_device_unlock_adev(tmp_adev);
	}

	if (hive && adev->gmc.xgmi.num_physical_nodes > 1)
		mutex_unlock(&hive->reset_lock);

	if (r)
		dev_info(adev->dev, "GPU reset end with ret = %d\n", r);
	return r;
}

static void amdgpu_device_get_min_pci_speed_width(struct amdgpu_device *adev,
						  enum pci_bus_speed *speed,
						  enum pcie_link_width *width)
{
	struct pci_dev *pdev = adev->pdev;
	enum pci_bus_speed cur_speed;
	enum pcie_link_width cur_width;
	u32 ret = 1;

	*speed = PCI_SPEED_UNKNOWN;
	*width = PCIE_LNK_WIDTH_UNKNOWN;

	while (pdev) {
		cur_speed = pcie_get_speed_cap(pdev);
		cur_width = pcie_get_width_cap(pdev);
		ret = pcie_bandwidth_available(adev->pdev, NULL,
						       NULL, &cur_width);
		if (!ret)
			cur_width = PCIE_LNK_WIDTH_RESRV;

		if (cur_speed != PCI_SPEED_UNKNOWN) {
			if (*speed == PCI_SPEED_UNKNOWN)
				*speed = cur_speed;
			else if (cur_speed < *speed)
				*speed = cur_speed;
		}

		if (cur_width != PCIE_LNK_WIDTH_UNKNOWN) {
			if (*width == PCIE_LNK_WIDTH_UNKNOWN)
				*width = cur_width;
			else if (cur_width < *width)
				*width = cur_width;
		}
		pdev = pci_upstream_bridge(pdev);
	}
}

/**
 * amdgpu_device_get_pcie_info - fence pcie info about the PCIE slot
 *
 * @adev: amdgpu_device pointer
 *
 * Fetchs and stores in the driver the PCIE capabilities (gen speed
 * and lanes) of the slot the device is in. Handles APUs and
 * virtualized environments where PCIE config space may not be available.
 */
static void amdgpu_device_get_pcie_info(struct amdgpu_device *adev)
{
	struct pci_dev *pdev;
	enum pci_bus_speed speed_cap, platform_speed_cap;
	enum pcie_link_width platform_link_width;

	if (amdgpu_pcie_gen_cap)
		adev->pm.pcie_gen_mask = amdgpu_pcie_gen_cap;

	if (amdgpu_pcie_lane_cap)
		adev->pm.pcie_mlw_mask = amdgpu_pcie_lane_cap;

	/* covers APUs as well */
	if (pci_is_root_bus(adev->pdev->bus)) {
		if (adev->pm.pcie_gen_mask == 0)
			adev->pm.pcie_gen_mask = AMDGPU_DEFAULT_PCIE_GEN_MASK;
		if (adev->pm.pcie_mlw_mask == 0)
			adev->pm.pcie_mlw_mask = AMDGPU_DEFAULT_PCIE_MLW_MASK;
		return;
	}

	if (adev->pm.pcie_gen_mask && adev->pm.pcie_mlw_mask)
		return;

	amdgpu_device_get_min_pci_speed_width(adev, &platform_speed_cap,
					      &platform_link_width);

	if (adev->pm.pcie_gen_mask == 0) {
		/* asic caps */
		pdev = adev->pdev;
		speed_cap = pcie_get_speed_cap(pdev);
		if (speed_cap == PCI_SPEED_UNKNOWN) {
			adev->pm.pcie_gen_mask |= (CAIL_ASIC_PCIE_LINK_SPEED_SUPPORT_GEN1 |
						  CAIL_ASIC_PCIE_LINK_SPEED_SUPPORT_GEN2 |
						  CAIL_ASIC_PCIE_LINK_SPEED_SUPPORT_GEN3);
		} else {
			if (speed_cap == PCIE_SPEED_16_0GT)
				adev->pm.pcie_gen_mask |= (CAIL_ASIC_PCIE_LINK_SPEED_SUPPORT_GEN1 |
							  CAIL_ASIC_PCIE_LINK_SPEED_SUPPORT_GEN2 |
							  CAIL_ASIC_PCIE_LINK_SPEED_SUPPORT_GEN3 |
							  CAIL_ASIC_PCIE_LINK_SPEED_SUPPORT_GEN4);
			else if (speed_cap == PCIE_SPEED_8_0GT)
				adev->pm.pcie_gen_mask |= (CAIL_ASIC_PCIE_LINK_SPEED_SUPPORT_GEN1 |
							  CAIL_ASIC_PCIE_LINK_SPEED_SUPPORT_GEN2 |
							  CAIL_ASIC_PCIE_LINK_SPEED_SUPPORT_GEN3);
			else if (speed_cap == PCIE_SPEED_5_0GT)
				adev->pm.pcie_gen_mask |= (CAIL_ASIC_PCIE_LINK_SPEED_SUPPORT_GEN1 |
							  CAIL_ASIC_PCIE_LINK_SPEED_SUPPORT_GEN2);
			else
				adev->pm.pcie_gen_mask |= CAIL_ASIC_PCIE_LINK_SPEED_SUPPORT_GEN1;
		}
		/* platform caps */
		if (platform_speed_cap == PCI_SPEED_UNKNOWN) {
			adev->pm.pcie_gen_mask |= (CAIL_PCIE_LINK_SPEED_SUPPORT_GEN1 |
						   CAIL_PCIE_LINK_SPEED_SUPPORT_GEN2);
		} else {
			if (platform_speed_cap == PCIE_SPEED_16_0GT)
				adev->pm.pcie_gen_mask |= (CAIL_PCIE_LINK_SPEED_SUPPORT_GEN1 |
							   CAIL_PCIE_LINK_SPEED_SUPPORT_GEN2 |
							   CAIL_PCIE_LINK_SPEED_SUPPORT_GEN3 |
							   CAIL_PCIE_LINK_SPEED_SUPPORT_GEN4);
			else if (platform_speed_cap == PCIE_SPEED_8_0GT)
				adev->pm.pcie_gen_mask |= (CAIL_PCIE_LINK_SPEED_SUPPORT_GEN1 |
							   CAIL_PCIE_LINK_SPEED_SUPPORT_GEN2 |
							   CAIL_PCIE_LINK_SPEED_SUPPORT_GEN3);
			else if (platform_speed_cap == PCIE_SPEED_5_0GT)
				adev->pm.pcie_gen_mask |= (CAIL_PCIE_LINK_SPEED_SUPPORT_GEN1 |
							   CAIL_PCIE_LINK_SPEED_SUPPORT_GEN2);
			else
				adev->pm.pcie_gen_mask |= CAIL_PCIE_LINK_SPEED_SUPPORT_GEN1;

		}
	}
	if (adev->pm.pcie_mlw_mask == 0) {
		if (platform_link_width == PCIE_LNK_WIDTH_UNKNOWN) {
			adev->pm.pcie_mlw_mask |= AMDGPU_DEFAULT_PCIE_MLW_MASK;
		} else {
			switch (platform_link_width) {
			case PCIE_LNK_X32:
				adev->pm.pcie_mlw_mask = (CAIL_PCIE_LINK_WIDTH_SUPPORT_X32 |
							  CAIL_PCIE_LINK_WIDTH_SUPPORT_X16 |
							  CAIL_PCIE_LINK_WIDTH_SUPPORT_X12 |
							  CAIL_PCIE_LINK_WIDTH_SUPPORT_X8 |
							  CAIL_PCIE_LINK_WIDTH_SUPPORT_X4 |
							  CAIL_PCIE_LINK_WIDTH_SUPPORT_X2 |
							  CAIL_PCIE_LINK_WIDTH_SUPPORT_X1);
				break;
			case PCIE_LNK_X16:
				adev->pm.pcie_mlw_mask = (CAIL_PCIE_LINK_WIDTH_SUPPORT_X16 |
							  CAIL_PCIE_LINK_WIDTH_SUPPORT_X12 |
							  CAIL_PCIE_LINK_WIDTH_SUPPORT_X8 |
							  CAIL_PCIE_LINK_WIDTH_SUPPORT_X4 |
							  CAIL_PCIE_LINK_WIDTH_SUPPORT_X2 |
							  CAIL_PCIE_LINK_WIDTH_SUPPORT_X1);
				break;
			case PCIE_LNK_X12:
				adev->pm.pcie_mlw_mask = (CAIL_PCIE_LINK_WIDTH_SUPPORT_X12 |
							  CAIL_PCIE_LINK_WIDTH_SUPPORT_X8 |
							  CAIL_PCIE_LINK_WIDTH_SUPPORT_X4 |
							  CAIL_PCIE_LINK_WIDTH_SUPPORT_X2 |
							  CAIL_PCIE_LINK_WIDTH_SUPPORT_X1);
				break;
			case PCIE_LNK_X8:
				adev->pm.pcie_mlw_mask = (CAIL_PCIE_LINK_WIDTH_SUPPORT_X8 |
							  CAIL_PCIE_LINK_WIDTH_SUPPORT_X4 |
							  CAIL_PCIE_LINK_WIDTH_SUPPORT_X2 |
							  CAIL_PCIE_LINK_WIDTH_SUPPORT_X1);
				break;
			case PCIE_LNK_X4:
				adev->pm.pcie_mlw_mask = (CAIL_PCIE_LINK_WIDTH_SUPPORT_X4 |
							  CAIL_PCIE_LINK_WIDTH_SUPPORT_X2 |
							  CAIL_PCIE_LINK_WIDTH_SUPPORT_X1);
				break;
			case PCIE_LNK_X2:
				adev->pm.pcie_mlw_mask = (CAIL_PCIE_LINK_WIDTH_SUPPORT_X2 |
							  CAIL_PCIE_LINK_WIDTH_SUPPORT_X1);
				break;
			case PCIE_LNK_X1:
				adev->pm.pcie_mlw_mask = CAIL_PCIE_LINK_WIDTH_SUPPORT_X1;
				break;
			default:
				break;
			}
		}
	}
}
<|MERGE_RESOLUTION|>--- conflicted
+++ resolved
@@ -60,10 +60,7 @@
 #include "amdgpu_pm.h"
 
 #include "amdgpu_xgmi.h"
-<<<<<<< HEAD
-=======
 #include "amdgpu_ras.h"
->>>>>>> 0ecfebd2
 
 MODULE_FIRMWARE("amdgpu/vega10_gpu_info.bin");
 MODULE_FIRMWARE("amdgpu/vega12_gpu_info.bin");
@@ -1880,11 +1877,8 @@
 {
 	int i, r;
 
-<<<<<<< HEAD
-=======
 	amdgpu_ras_pre_fini(adev);
 
->>>>>>> 0ecfebd2
 	if (adev->gmc.xgmi.num_physical_nodes > 1)
 		amdgpu_xgmi_remove_device(adev);
 
@@ -2392,11 +2386,7 @@
 
 	adev->asic_reset_res =  amdgpu_asic_reset(adev);
 	if (adev->asic_reset_res)
-<<<<<<< HEAD
-		DRM_WARN("ASIC reset failed with err r, %d for drm dev, %s",
-=======
 		DRM_WARN("ASIC reset failed with error, %d for drm dev, %s",
->>>>>>> 0ecfebd2
 			 adev->asic_reset_res, adev->ddev->unique);
 }
 
@@ -2670,16 +2660,6 @@
 	/* Get a log2 for easy divisions. */
 	adev->mm_stats.log2_max_MBps = ilog2(max(1u, max_MBps));
 
-<<<<<<< HEAD
-	r = amdgpu_ib_pool_init(adev);
-	if (r) {
-		dev_err(adev->dev, "IB initialization failed (%d).\n", r);
-		amdgpu_vf_error_put(adev, AMDGIM_ERROR_VF_IB_INIT_FAIL, 0, r);
-		goto failed;
-	}
-
-=======
->>>>>>> 0ecfebd2
 	amdgpu_fbdev_init(adev);
 
 	r = amdgpu_pm_sysfs_init(adev);
@@ -3212,17 +3192,10 @@
 			fence = next;
 			if (tmo == 0) {
 				r = -ETIMEDOUT;
-<<<<<<< HEAD
 				break;
 			} else if (tmo < 0) {
 				r = tmo;
 				break;
-=======
-				break;
-			} else if (tmo < 0) {
-				r = tmo;
-				break;
->>>>>>> 0ecfebd2
 			}
 		} else {
 			fence = next;
@@ -3419,11 +3392,7 @@
 				r = amdgpu_asic_reset(tmp_adev);
 
 			if (r) {
-<<<<<<< HEAD
-				DRM_ERROR("ASIC reset failed with err r, %d for drm dev, %s",
-=======
 				DRM_ERROR("ASIC reset failed with error, %d for drm dev, %s",
->>>>>>> 0ecfebd2
 					 r, tmp_adev->ddev->unique);
 				break;
 			}
@@ -3440,14 +3409,11 @@
 						break;
 				}
 			}
-<<<<<<< HEAD
-=======
 
 			list_for_each_entry(tmp_adev, device_list_handle,
 					gmc.xgmi.head) {
 				amdgpu_ras_reserve_bad_pages(tmp_adev);
 			}
->>>>>>> 0ecfebd2
 		}
 	}
 
@@ -3466,11 +3432,7 @@
 
 				vram_lost = amdgpu_device_check_vram_lost(tmp_adev);
 				if (vram_lost) {
-<<<<<<< HEAD
-					DRM_ERROR("VRAM is lost!\n");
-=======
 					DRM_INFO("VRAM is lost due to GPU reset!\n");
->>>>>>> 0ecfebd2
 					atomic_inc(&tmp_adev->vram_lost_counter);
 				}
 
